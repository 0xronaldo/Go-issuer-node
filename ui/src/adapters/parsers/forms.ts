--- conflicted
+++ resolved
@@ -230,7 +230,6 @@
       return parsedConst.success ? parsedConst.data : attributeValue.value;
     }
     case "string": {
-<<<<<<< HEAD
       const parsedConst = z.string().safeParse(attributeValue.schema.const);
       if (parsedConst.success) {
         return parsedConst.data;
@@ -239,7 +238,7 @@
           case "date":
           case "date-time":
           case "time": {
-            const parsedDate = z.coerce.date(z.string().datetime()).safeParse(attributeValue.value);
+            const parsedDate = z.coerce.date().safeParse(attributeValue.value);
             return parsedDate.success
               ? serializeDate(parsedDate.data, attributeValue.schema.format)
               : attributeValue.value;
@@ -247,19 +246,6 @@
           default: {
             return attributeValue.value;
           }
-=======
-      switch (attributeValue.schema.format) {
-        case "date":
-        case "date-time":
-        case "time": {
-          const parsedDate = z.coerce.date().safeParse(attributeValue.value);
-          return parsedDate.success
-            ? serializeDate(parsedDate.data, attributeValue.schema.format)
-            : attributeValue.value;
-        }
-        default: {
-          return attributeValue.value;
->>>>>>> 9c2117d0
         }
       }
     }
