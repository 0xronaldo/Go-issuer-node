import axios from "axios";
import { z } from "zod";

import {
  APIResponse,
  HTTPStatusSuccess,
  ResultOK,
  buildAPIError,
  buildAuthorizationHeader,
} from "src/adapters/api";
import { Credential, credentialParser } from "src/adapters/api/credentials";
import { Env } from "src/domain";
import { API_VERSION, QUERY_SEARCH_PARAM } from "src/utils/constants";
import { getStrictParser } from "src/utils/types";

export interface Connection {
  createdAt: Date;
  credentials: Credential[];
  id: string;
  issuerID: string;
  userID: string;
}

<<<<<<< HEAD
const connectionParser = getStrictParser<Connection>()(
  z.object({
    createdAt: z.string(),
    credentials: z.array(credentialParser),
    id: z.string(),
    issuerID: z.string(),
    userID: z.string(),
  })
);
=======
export async function getConnection({
  env,
  id,
  signal,
}: {
  env: Env;
  id: string;
  signal: AbortSignal;
}): Promise<APIResponse<Connection>> {
  try {
    const response = await axios({
      baseURL: env.api.url,
      headers: {
        Authorization: buildAuthorizationHeader(env),
      },
      method: "GET",
      signal,
      url: `${API_VERSION}/connections/${id}`,
    });
    const { data } = resultOKConnection.parse(response);

    return { data, isSuccessful: true };
  } catch (error) {
    return { error: buildAPIError(error), isSuccessful: false };
  }
}
>>>>>>> 19652fe5

export async function getConnections({
  credentials,
  env,
  params: { query },
  signal,
}: {
  credentials: boolean;
  env: Env;
  params: {
    query?: string;
  };
  signal: AbortSignal;
}): Promise<APIResponse<Connection[]>> {
  try {
    const response = await axios({
      baseURL: env.api.url,
      headers: {
        Authorization: buildAuthorizationHeader(env),
      },
      method: "GET",
      params: new URLSearchParams({
        ...(query !== undefined ? { [QUERY_SEARCH_PARAM]: query } : {}),
        ...(credentials ? { credentials: "true" } : {}),
      }),
      signal,
      url: `${API_VERSION}/connections`,
    });
    const { data } = resultOKConnectionsParser.parse(response);

    return { data, isSuccessful: true };
  } catch (error) {
    return { error: buildAPIError(error), isSuccessful: false };
  }
}

<<<<<<< HEAD
export const resultOKConnectionsParser = getStrictParser<ResultOK<Connection[]>>()(
=======
export const connection = StrictSchema<Connection>()(
  z.object({
    createdAt: z.coerce.date(),
    credentials: z.array(credential),
    id: z.string(),
    issuerID: z.string(),
    userID: z.string(),
  })
);

export const resultOKConnection = StrictSchema<ResultOK<Connection>>()(
  z.object({
    data: connection,
    status: z.literal(HTTPStatusSuccess.OK),
  })
);

export const resultOKConnections = StrictSchema<ResultOK<Connection[]>>()(
>>>>>>> 19652fe5
  z.object({
    data: z.array(connectionParser),
    status: z.literal(HTTPStatusSuccess.OK),
  })
);<|MERGE_RESOLUTION|>--- conflicted
+++ resolved
@@ -21,17 +21,30 @@
   userID: string;
 }
 
-<<<<<<< HEAD
 const connectionParser = getStrictParser<Connection>()(
   z.object({
-    createdAt: z.string(),
+    createdAt: z.coerce.date(),
     credentials: z.array(credentialParser),
     id: z.string(),
     issuerID: z.string(),
     userID: z.string(),
   })
 );
-=======
+
+const resultOKConnectionParser = getStrictParser<ResultOK<Connection>>()(
+  z.object({
+    data: connectionParser,
+    status: z.literal(HTTPStatusSuccess.OK),
+  })
+);
+
+const resultOKConnectionsParser = getStrictParser<ResultOK<Connection[]>>()(
+  z.object({
+    data: z.array(connectionParser),
+    status: z.literal(HTTPStatusSuccess.OK),
+  })
+);
+
 export async function getConnection({
   env,
   id,
@@ -51,14 +64,13 @@
       signal,
       url: `${API_VERSION}/connections/${id}`,
     });
-    const { data } = resultOKConnection.parse(response);
+    const { data } = resultOKConnectionParser.parse(response);
 
     return { data, isSuccessful: true };
   } catch (error) {
     return { error: buildAPIError(error), isSuccessful: false };
   }
 }
->>>>>>> 19652fe5
 
 export async function getConnections({
   credentials,
@@ -93,32 +105,4 @@
   } catch (error) {
     return { error: buildAPIError(error), isSuccessful: false };
   }
-}
-
-<<<<<<< HEAD
-export const resultOKConnectionsParser = getStrictParser<ResultOK<Connection[]>>()(
-=======
-export const connection = StrictSchema<Connection>()(
-  z.object({
-    createdAt: z.coerce.date(),
-    credentials: z.array(credential),
-    id: z.string(),
-    issuerID: z.string(),
-    userID: z.string(),
-  })
-);
-
-export const resultOKConnection = StrictSchema<ResultOK<Connection>>()(
-  z.object({
-    data: connection,
-    status: z.literal(HTTPStatusSuccess.OK),
-  })
-);
-
-export const resultOKConnections = StrictSchema<ResultOK<Connection[]>>()(
->>>>>>> 19652fe5
-  z.object({
-    data: z.array(connectionParser),
-    status: z.literal(HTTPStatusSuccess.OK),
-  })
-);+}