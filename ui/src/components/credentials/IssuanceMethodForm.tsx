import {
  AutoComplete,
  Button,
  Card,
  DatePicker,
  Form,
  Input,
  InputNumber,
  Radio,
  Row,
  Space,
  TimePicker,
  Typography,
} from "antd";
import dayjs from "dayjs";
import { useCallback, useEffect, useState } from "react";
import { useSearchParams } from "react-router-dom";

import { APIError } from "src/adapters/api";
import { getConnections } from "src/adapters/api/connections";
import { IssuanceMethodFormData, linkExpirationDateParser } from "src/adapters/parsers/forms";
import { ReactComponent as IconRight } from "src/assets/icons/arrow-narrow-right.svg";
<<<<<<< HEAD
import { useEnvContext } from "src/contexts/Env";
import { Connection } from "src/domain";
import { AsyncTask, isAsyncTaskDataAvailable } from "src/utils/async";
import { makeRequestAbortable } from "src/utils/browser";
import { ACCESSIBLE_UNTIL, CREDENTIAL_LINK, DID_SEARCH_PARAM } from "src/utils/constants";
=======
import { ACCESSIBLE_UNTIL, CREDENTIAL_LINK, VALUE_REQUIRED } from "src/utils/constants";
>>>>>>> 7d81c09d

export function IssuanceMethodForm({
  initialValues,
  onSubmit,
}: {
  initialValues: IssuanceMethodFormData;
  onSubmit: (values: IssuanceMethodFormData) => void;
}) {
  const env = useEnvContext();
  const [searchParams] = useSearchParams();

  const [issuanceMethod, setIssuanceMethod] = useState<IssuanceMethodFormData>(
    initialValues.type === "directIssue" && !initialValues.did
      ? {
          ...initialValues,
          did: searchParams.get(DID_SEARCH_PARAM) || undefined,
        }
      : initialValues
  );
  const [connections, setConnections] = useState<AsyncTask<Connection[], APIError>>({
    status: "pending",
  });

  const isLinkIssue = issuanceMethod.type === "credentialLink";
  const isDirectIssue = issuanceMethod.type === "directIssue";

  const isNextButtonDisabled = isDirectIssue && !issuanceMethod.did;

  const isConnectedSuffixVisible =
    isDirectIssue &&
    isAsyncTaskDataAvailable(connections) &&
    connections.data.find((connection) => connection.userID === issuanceMethod.did) !== undefined;

  const fetchConnections = useCallback(
    async (signal: AbortSignal) => {
      const response = await getConnections({ credentials: false, env, signal });

      if (response.isSuccessful) {
        setConnections({ data: response.data, status: "successful" });
      } else {
        setConnections({ error: response.error, status: "failed" });
      }
    },
    [env]
  );

  useEffect(() => {
    const { aborter } = makeRequestAbortable(fetchConnections);

    return () => aborter();
  }, [fetchConnections]);

  return (
    <Card className="issue-credential-card" title="Choose how to issue credential">
      <Form
        initialValues={issuanceMethod}
        layout="vertical"
        name="issueCredentialMethod"
        onFinish={onSubmit}
        onValuesChange={(changedValues, allValues) => {
          const parsedLinkExpirationDate = linkExpirationDateParser.safeParse(changedValues);
          if (
            allValues.type === "credentialLink" &&
            parsedLinkExpirationDate.success &&
            (parsedLinkExpirationDate.data.linkExpirationDate === null ||
              (dayjs().isSame(parsedLinkExpirationDate.data.linkExpirationDate, "day") &&
                dayjs().isAfter(allValues.linkExpirationTime)))
          ) {
            setIssuanceMethod({ ...allValues, linkExpirationTime: undefined });
          } else {
            setIssuanceMethod(allValues);
          }
        }}
        requiredMark={false}
        validateTrigger="onBlur"
      >
        <Form.Item name="type" rules={[{ message: VALUE_REQUIRED, required: true }]}>
          <Radio.Group className="full-width" name="type">
            <Space direction="vertical">
              <Card className={`${isDirectIssue ? "selected" : ""}`}>
                <Radio value="directIssue">
                  <Space direction="vertical">
                    <Typography.Text>Direct issue</Typography.Text>

                    <Typography.Text type="secondary">
                      Issue credentials directly using a known identifier - connections with your
                      organization or establish connection with new identifiers.
                    </Typography.Text>
                  </Space>
                </Radio>

                <Form.Item
                  label="Select connection/Paste identifier"
                  name="did"
                  required
                  style={{ paddingLeft: 28, paddingTop: 16 }}
                >
                  <AutoComplete
                    disabled={isLinkIssue}
                    filterOption={(inputValue, option) =>
                      option !== undefined
                        ? option.value.toUpperCase().indexOf(inputValue.toUpperCase()) !== -1
                        : false
                    }
                    options={
                      isAsyncTaskDataAvailable(connections)
                        ? connections.data.map(({ userID }) => {
                            const network = userID.split(":").splice(0, 4).join(":");
                            const did = userID.split(":").pop();

                            if (did) {
                              return {
                                label: `${network}:${did.slice(0, 6)}...${did.slice(-6)}`,
                                value: userID,
                              };
                            } else {
                              return { label: userID, value: userID };
                            }
                          })
                        : undefined
                    }
                  >
                    <Input
                      className={isConnectedSuffixVisible ? undefined : "hidden-suffix"}
                      placeholder="Select or paste"
                      suffix={<Typography.Text type="secondary">Connected</Typography.Text>}
                    />
                  </AutoComplete>
                </Form.Item>
              </Card>

              <Card className={issuanceMethod.type === "credentialLink" ? "selected" : ""}>
                <Space direction="vertical" size="large">
                  <Radio value="credentialLink">
                    <Space direction="vertical">
                      <Typography.Text>{CREDENTIAL_LINK}</Typography.Text>

                      <Typography.Text type="secondary">
                        Anyone can access the credential with this link. You can deactivate it at
                        any time.
                      </Typography.Text>
                    </Space>
                  </Radio>

                  <Space direction="horizontal" size="large" style={{ paddingLeft: 28 }}>
                    <Space align="end" direction="horizontal">
                      <Form.Item help="Optional" label={ACCESSIBLE_UNTIL} name="linkExpirationDate">
                        <DatePicker
                          disabled={isDirectIssue}
                          disabledDate={(current) => current < dayjs().startOf("day")}
                        />
                      </Form.Item>

                      <Form.Item
                        getValueProps={() => {
                          return {
                            linkExpirationTime:
                              issuanceMethod.type === "credentialLink" &&
                              issuanceMethod.linkExpirationTime,
                          };
                        }}
                        name="linkExpirationTime"
                      >
                        <TimePicker
                          disabled={isDirectIssue}
                          disabledTime={() => {
                            const now = dayjs();

                            if (
                              issuanceMethod.type === "credentialLink" &&
                              now.isSame(issuanceMethod.linkExpirationDate, "day")
                            ) {
                              return {
                                disabledHours: () => [...Array(now.hour()).keys()],
                                disabledMinutes: (hour) => {
                                  return now.hour() === hour
                                    ? [...Array(now.minute() + 1).keys()]
                                    : hour < 0
                                    ? [...Array(60).keys()]
                                    : [];
                                },
                              };
                            } else {
                              return {};
                            }
                          }}
                          format="HH:mm"
                          hideDisabledOptions
                          minuteStep={5}
                          showNow={false}
                          value={
                            issuanceMethod.type === "credentialLink"
                              ? issuanceMethod.linkExpirationTime
                              : undefined
                          }
                        />
                      </Form.Item>
                    </Space>

                    <Form.Item
                      help="Optional"
                      label="Set maximum issuance"
                      name="linkMaximumIssuance"
                    >
                      <InputNumber
                        className="full-width"
                        disabled={isDirectIssue}
                        min={1}
                        placeholder="e.g 1000"
                        size="large"
                        type="number"
                      />
                    </Form.Item>
                  </Space>
                </Space>
              </Card>
            </Space>
          </Radio.Group>
        </Form.Item>

        <Row gutter={8} justify="end">
          <Button disabled={isNextButtonDisabled} htmlType="submit" type="primary">
            Next step <IconRight />
          </Button>
        </Row>
      </Form>
    </Card>
  );
}<|MERGE_RESOLUTION|>--- conflicted
+++ resolved
@@ -20,15 +20,16 @@
 import { getConnections } from "src/adapters/api/connections";
 import { IssuanceMethodFormData, linkExpirationDateParser } from "src/adapters/parsers/forms";
 import { ReactComponent as IconRight } from "src/assets/icons/arrow-narrow-right.svg";
-<<<<<<< HEAD
 import { useEnvContext } from "src/contexts/Env";
 import { Connection } from "src/domain";
 import { AsyncTask, isAsyncTaskDataAvailable } from "src/utils/async";
 import { makeRequestAbortable } from "src/utils/browser";
-import { ACCESSIBLE_UNTIL, CREDENTIAL_LINK, DID_SEARCH_PARAM } from "src/utils/constants";
-=======
-import { ACCESSIBLE_UNTIL, CREDENTIAL_LINK, VALUE_REQUIRED } from "src/utils/constants";
->>>>>>> 7d81c09d
+import {
+  ACCESSIBLE_UNTIL,
+  CREDENTIAL_LINK,
+  DID_SEARCH_PARAM,
+  VALUE_REQUIRED,
+} from "src/utils/constants";
 
 export function IssuanceMethodForm({
   initialValues,
