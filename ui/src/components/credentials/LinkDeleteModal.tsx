--- conflicted
+++ resolved
@@ -2,12 +2,8 @@
 
 import { deleteLink } from "src/adapters/api/credentials";
 import { ReactComponent as IconClose } from "src/assets/icons/x.svg";
-<<<<<<< HEAD
-import { useEnvContext } from "src/contexts/env";
+import { useEnvContext } from "src/contexts/Env";
 import { CLOSE } from "src/utils/constants";
-=======
-import { useEnvContext } from "src/contexts/Env";
->>>>>>> fd1b8d35
 
 export function LinkDeleteModal({
   id,
