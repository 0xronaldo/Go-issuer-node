--- conflicted
+++ resolved
@@ -28,11 +28,7 @@
 
   const queryParam = searchParams.get(QUERY_SEARCH_PARAM);
 
-<<<<<<< HEAD
-  const tableContents: ColumnsType<SchemaPayload> = [
-=======
-  const tableColumns: ColumnsType<Schema> = [
->>>>>>> 757d6e1a
+  const tableColumns: ColumnsType<SchemaPayload> = [
     {
       dataIndex: "type",
       ellipsis: { showTitle: false },
