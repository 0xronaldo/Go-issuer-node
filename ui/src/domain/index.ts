--- conflicted
+++ resolved
@@ -63,11 +63,9 @@
 
 export { IdentityType, Method, CredentialStatusType } from "src/domain/identity";
 
-<<<<<<< HEAD
-export type { Key } from "src/domain/key";
-export { KeyType } from "src/domain/key";
-=======
 export type { DisplayMethod, DisplayMethodMetadata } from "src/domain/display-method";
 
 export { DisplayMethodType } from "./display-method";
->>>>>>> 241ad973
+
+export type { Key } from "src/domain/key";
+export { KeyType } from "src/domain/key";