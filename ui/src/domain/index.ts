export type { Connection } from "src/domain/connection";

export type {
  Credential,
  CredentialsTabIDs,
  Link,
<<<<<<< HEAD
  LinkAttribute,
  LinkStatus,
=======
  LinkAttributes,
  LinkStatus,
  DateCredentialFormAttribute,
  NumberCredentialFormAttribute,
  SingleChoiceCredentialFormAttribute,
>>>>>>> c2e4617f
} from "src/domain/credential";

export type { Env } from "src/domain/env";

export type { Json, JsonLiteral } from "src/domain/json";

export type {
  Attribute,
  ArrayAttribute,
  BooleanAttribute,
  BooleanProps,
  BooleanSchema,
  CommonProps,
  IntegerSchema,
  IntegerAttribute,
  MultiAttribute,
  MultiSchema,
  NumberAttribute,
  NullAttribute,
  NullSchema,
  NumberSchema,
  ObjectAttribute,
  ObjectProps,
  JsonSchema,
  SchemaProps,
  StringAttribute,
  StringProps,
  StringSchema,
  JsonLdType,
} from "src/domain/jsonSchema";

export type { Schema } from "src/domain/schema";<|MERGE_RESOLUTION|>--- conflicted
+++ resolved
@@ -1,20 +1,6 @@
 export type { Connection } from "src/domain/connection";
 
-export type {
-  Credential,
-  CredentialsTabIDs,
-  Link,
-<<<<<<< HEAD
-  LinkAttribute,
-  LinkStatus,
-=======
-  LinkAttributes,
-  LinkStatus,
-  DateCredentialFormAttribute,
-  NumberCredentialFormAttribute,
-  SingleChoiceCredentialFormAttribute,
->>>>>>> c2e4617f
-} from "src/domain/credential";
+export type { Credential, CredentialsTabIDs, Link, LinkStatus } from "src/domain/credential";
 
 export type { Env } from "src/domain/env";
 
