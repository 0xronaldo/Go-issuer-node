export type { Connection } from "src/domain/connection";

export type { Credential, CredentialsTabIDs, Link, LinkStatus } from "src/domain/credential";

export type { Env } from "src/domain/env";

<<<<<<< HEAD
export type { Transaction, TransactionStatus } from "src/domain/issuer-state";

export type { Json, JsonLiteral, JsonLdType } from "src/domain/json";
=======
export type { Json, JsonLiteral } from "src/domain/json";
>>>>>>> b9798f98

export type {
  Attribute,
  ArrayAttribute,
  BooleanAttribute,
  BooleanProps,
  BooleanSchema,
  CommonProps,
  IntegerSchema,
  IntegerAttribute,
  MultiAttribute,
  MultiSchema,
  NumberAttribute,
  NullAttribute,
  NullSchema,
  NumberSchema,
  ObjectAttribute,
  ObjectProps,
  JsonSchema,
  SchemaProps,
  StringAttribute,
  StringProps,
  StringSchema,
  JsonLdType,
} from "src/domain/jsonSchema";

export type { Schema } from "src/domain/schema";<|MERGE_RESOLUTION|>--- conflicted
+++ resolved
@@ -4,13 +4,9 @@
 
 export type { Env } from "src/domain/env";
 
-<<<<<<< HEAD
 export type { Transaction, TransactionStatus } from "src/domain/issuer-state";
 
-export type { Json, JsonLiteral, JsonLdType } from "src/domain/json";
-=======
 export type { Json, JsonLiteral } from "src/domain/json";
->>>>>>> b9798f98
 
 export type {
   Attribute,
