package main

import (
	"context"
	"net/http"
	"os"
	"os/signal"
	"syscall"
	"time"

	"github.com/iden3/iden3comm/v2"
	"github.com/iden3/iden3comm/v2/packers"
	"github.com/iden3/iden3comm/v2/protocol"

	"github.com/polygonid/sh-id-platform/internal/buildinfo"
	"github.com/polygonid/sh-id-platform/internal/config"
	"github.com/polygonid/sh-id-platform/internal/core/ports"
	"github.com/polygonid/sh-id-platform/internal/core/services"
	"github.com/polygonid/sh-id-platform/internal/db"
	"github.com/polygonid/sh-id-platform/internal/gateways"
	"github.com/polygonid/sh-id-platform/internal/loader"
	"github.com/polygonid/sh-id-platform/internal/log"
	"github.com/polygonid/sh-id-platform/internal/providers"
	"github.com/polygonid/sh-id-platform/internal/repositories"
	"github.com/polygonid/sh-id-platform/pkg/cache"
	"github.com/polygonid/sh-id-platform/pkg/credentials/revocation_status"
	circuitLoaders "github.com/polygonid/sh-id-platform/pkg/loaders"
	"github.com/polygonid/sh-id-platform/pkg/network"
	"github.com/polygonid/sh-id-platform/pkg/pubsub"
	"github.com/polygonid/sh-id-platform/pkg/reverse_hash"
)

var build = buildinfo.Revision()

func main() {
	ctx, cancel := context.WithCancel(context.Background())
	defer cancel()

	log.Info(ctx, "starting pending publisher...", "revision", build)

	cfg, err := config.Load()
	if err != nil {
		log.Error(ctx, "cannot load config", "err", err)
		panic(err)
	}

	log.Config(cfg.Log.Level, cfg.Log.Mode, os.Stdout)

<<<<<<< HEAD
	if err := cfg.Sanitize(ctx); err != nil {
		log.Error(ctx, "there are errors in the configuration that prevent server to start", "err", err)
		return
	}

	cachex, err := cache.NewCacheClient(ctx, *cfg)
=======
	rdb, err := redis.Open(cfg.Cache.RedisUrl)
>>>>>>> ec0d7e21
	if err != nil {
		log.Error(ctx, "cannot initialize cache", "err", err)
		return
	}
	ps, err := pubsub.NewPubSub(ctx, *cfg)
	if err != nil {
		log.Error(ctx, "cannot initialize pubsub", "err", err)
		return
	}

	storage, err := db.NewStorage(cfg.Database.URL)
	if err != nil {
		log.Error(ctx, "cannot connect to database", "err", err)
		panic(err)
	}

	defer func(storage *db.Storage) {
		err := storage.Close()
		if err != nil {
			log.Error(ctx, "error closing database connection", "err", err)
		}
	}(storage)

	// TODO: Cache only if cfg.APIUI.SchemaCache == true
	schemaLoader := loader.NewDocumentLoader(cfg.IPFS.GatewayURL)

	vaultCfg := providers.Config{
		UserPassAuthEnabled: cfg.KeyStore.VaultUserPassAuthEnabled,
		Pass:                cfg.KeyStore.VaultUserPassAuthPassword,
		Address:             cfg.KeyStore.Address,
		Token:               cfg.KeyStore.Token,
		TLSEnabled:          cfg.KeyStore.TLSEnabled,
		CertPath:            cfg.KeyStore.CertPath,
	}

	keyStore, err := config.KeyStoreConfig(ctx, cfg, vaultCfg)
	if err != nil {
		log.Error(ctx, "cannot initialize key store", "err", err)
		return
	}

	reader, err := network.GetReaderFromConfig(cfg, ctx)
	if err != nil {
		log.Error(ctx, "cannot read network resolver file", "err", err)
		return
	}
	networkResolver, err := network.NewResolver(ctx, *cfg, keyStore, reader)
	if err != nil {
		log.Error(ctx, "failed init eth resolver", "err", err)
		return
	}

	identityRepo := repositories.NewIdentity()
	claimsRepo := repositories.NewClaims()
	mtRepo := repositories.NewIdentityMerkleTreeRepository()
	identityStateRepo := repositories.NewIdentityState()
	revocationRepository := repositories.NewRevocation()
	mtService := services.NewIdentityMerkleTrees(mtRepo)
	qrService := services.NewQrStoreService(cachex)

	connectionsRepository := repositories.NewConnections()

	rhsFactory := reverse_hash.NewFactory(*networkResolver, reverse_hash.DefaultRHSTimeOut)
	revocationStatusResolver := revocation_status.NewRevocationStatusResolver(*networkResolver)

	mediaTypeManager := services.NewMediaTypeManager(
		map[iden3comm.ProtocolMessage][]string{
			protocol.CredentialFetchRequestMessageType:  {string(packers.MediaTypeZKPMessage)},
			protocol.RevocationStatusRequestMessageType: {"*"},
		},
		*cfg.MediaTypeManager.Enabled,
	)

	identityService := services.NewIdentity(keyStore, identityRepo, mtRepo, identityStateRepo, mtService, qrService, claimsRepo, revocationRepository, connectionsRepository, storage, nil, nil, pubsub.NewMock(), *networkResolver, rhsFactory, revocationStatusResolver)
	claimsService := services.NewClaim(claimsRepo, identityService, qrService, mtService, identityStateRepo, schemaLoader, storage, cfg.ServerUrl, ps, cfg.IPFS.GatewayURL, revocationStatusResolver, mediaTypeManager)

	circuitsLoaderService := circuitLoaders.NewCircuits(cfg.Circuit.Path)
	proofService := initProofService(circuitsLoaderService)

	transactionService, err := gateways.NewTransaction(*networkResolver)
	if err != nil {
		log.Error(ctx, "error creating transaction service", "err", err)
		panic("error creating transaction service")
	}
	publisherGateway, err := gateways.NewPublisherEthGateway(*networkResolver, keyStore, cfg.PublishingKeyPath)
	if err != nil {
		log.Error(ctx, "error creating publish gateway", "err", err)
		panic("error creating publish gateway")
	}
	publisher := gateways.NewPublisher(storage, identityService, claimsService, mtService, keyStore, transactionService, proofService, publisherGateway, networkResolver, ps)

	quit := make(chan os.Signal, 1)
	signal.Notify(quit, os.Interrupt, syscall.SIGTERM)

	go func(ctx context.Context) {
		ticker := time.NewTicker(cfg.OnChainCheckStatusFrequency)
		for {
			select {
			// TODO: Config this
			case <-ticker.C:
				publisher.CheckTransactionStatus(ctx, nil)
			case <-ctx.Done():
				log.Info(ctx, "finishing check transaction status job")
			}
		}
	}(ctx)

	go func() {
		http.Handle("/status", http.HandlerFunc(func(w http.ResponseWriter, r *http.Request) {
			_, err := w.Write([]byte("OK"))
			if err != nil {
				log.Error(ctx, "error writing response", "err", err)
			}
		}))
		log.Info(ctx, "Starting server at port 3005")
		err := http.ListenAndServe(":3005", nil)
		if err != nil {
			log.Error(ctx, "error starting server", "err", err)
		}
	}()

	<-quit
	log.Info(ctx, "finishing app")
	cancel()
	log.Info(ctx, "Finished")
}

func initProofService(circuitLoaderService *circuitLoaders.Circuits) ports.ZKGenerator {
	proverConfig := &services.NativeProverConfig{
		CircuitsLoader: circuitLoaderService,
	}
	return services.NewNativeProverService(proverConfig)
}<|MERGE_RESOLUTION|>--- conflicted
+++ resolved
@@ -46,16 +46,7 @@
 
 	log.Config(cfg.Log.Level, cfg.Log.Mode, os.Stdout)
 
-<<<<<<< HEAD
-	if err := cfg.Sanitize(ctx); err != nil {
-		log.Error(ctx, "there are errors in the configuration that prevent server to start", "err", err)
-		return
-	}
-
 	cachex, err := cache.NewCacheClient(ctx, *cfg)
-=======
-	rdb, err := redis.Open(cfg.Cache.RedisUrl)
->>>>>>> ec0d7e21
 	if err != nil {
 		log.Error(ctx, "cannot initialize cache", "err", err)
 		return
