openapi: 3.0.0
info:
  title: Privado ID - Issuer
  description: |
    The Issuer Node Core API is ideal for users who need multiple identities and for integrator profiles, who want to 
    create solutions based on Privado ID functionalities and might be interested in having access to low level 
    information such as Merkle Trees.
    The Issuer Node API provide the following functionalities:
    * Create and retrieve Identities
    * Create a Verifiable Credential (VC)
    * Retrieve a Verifiable Credential or a list of Verifiable Credentials
    * Generate JSON to create a QR Code and use that to accept credentials in a wallet
    * Revoke a Verifiable Credential
    * Check revocation status of a Verifiable Credential
    * Retrieve the Revocation Status of a Verifiable Credential
    * Call Agent Endpoint using the Wallet App
    * Handle connections.
  version: "1"

tags:
  - name: Identity
    description: Collection of endpoints related to Identity
  - name: Credentials
    description: Collection of endpoints related to Credentials
  - name: Agent
    description: Collection of endpoints related to Mobile
  - name: config
    description: Collection of endpoints related to Config
  - name: Key Management
    description: Collection of endpoints related to Key Management

paths:

  /status:
    get:
      summary: Healthcheck
      operationId: Health
      tags:
        - Config
      responses:
        '200':
          description: All services are running
          content:
            application/json:
              schema:
                $ref: '#/components/schemas/Health'
        '500':
          $ref: '#/components/responses/500'

  /v2/supported-networks:
    get:
      summary: Get Supported Networks
      operationId: GetSupportedNetworks
      description: get supported blockchains and networks
      security:
        - basicAuth: [ ]
      tags:
        - Config
      responses:
        '200':
          description: Supported Networks
          content:
            application/json:
              schema:
                type: array
                items:
                  $ref: '#/components/schemas/SupportedNetworks'
        '400':
          $ref: '#/components/responses/400'
        '401':
          $ref: '#/components/responses/401'
        '404':
          $ref: '#/components/responses/404'
        '500':
          $ref: '#/components/responses/500'

  #authentication
  /v2/authentication/sessions/{id}:
    get:
      summary: Get Authentication Connection
      operationId: getAuthenticationConnection
      description: get authentication connection
      parameters:
        - $ref: '#/components/parameters/id'
      tags:
        - Auth
        - Connection
      security:
        - basicAuth: [ ]
      responses:
        '200':
          description: ok
          content:
            application/json:
              schema:
                $ref: '#/components/schemas/GetAuthenticationConnectionResponse'
        '400':
          $ref: '#/components/responses/400'
        '401':
          $ref: '#/components/responses/401'
        '404':
          $ref: '#/components/responses/404'
        '500':
          $ref: '#/components/responses/500'

  /v2/{identifier}/authentication:
    post:
      summary: Get Authentication Message
      operationId: Authentication
      description: This endpoint returns an authentication message
      tags:
        - Auth
      parameters:
        - $ref: '#/components/parameters/pathIdentifier'
        - name: type
          in: query
          required: false
          description: >
            Type:
              * `link` - (default value) Return a link redirection to the raw content. Easier to scan.   
              * `raw` - Return the raw QR code.
          schema:
            type: string
            enum: [ raw, link ]

      responses:
        '200':
          description: ok
          content:
            application/json:
              schema:
                $ref: '#/components/schemas/AuthenticationResponse'
        '400':
          $ref: '#/components/responses/400'
        '500':
          $ref: '#/components/responses/500'

  /v2/authentication/callback:
    post:
      summary: Authentication Callback
      operationId: authCallback
      description: This endpoint is called when the QR code is scanned and the user is authenticated. A connection is created.
      tags:
        - Auth
      parameters:
        - $ref: '#/components/parameters/sessionID'
      requestBody:
        required: true
        content:
          text/plain:
            schema:
              type: string
              example: jwz-token
      responses:
        '200':
          description: ok
        '400':
          $ref: '#/components/responses/400'
        '500':
          $ref: '#/components/responses/500'


  #identity:
  /v2/identities:
    post:
      summary: Create Identity
      operationId: CreateIdentity
      description: |
        Endpoint to create an identity to issue credentials.
        Issuer node supports two types of keys (field `type`):
        * BJJ Keys
        * ETH Keys
        
        `credentialStatusType` field is optional and and defines how the auth core claim will be evaluated during 
        the process to verify that it has not been revoked.
      tags:
        - Identity
      security:
        - basicAuth: [ ]
      requestBody:
        required: true
        content:
          application/json:
            schema:
              $ref: '#/components/schemas/CreateIdentityRequest'
      responses:
        '201':
          description: Identity created
          content:
            application/json:
              schema:
                $ref: '#/components/schemas/CreateIdentityResponse'
        '400':
          $ref: '#/components/responses/400'
        '401':
          $ref: '#/components/responses/401'
        '403':
          $ref: '#/components/responses/403'
        '409':
          $ref: '#/components/responses/409'
        '500':
          $ref: '#/components/responses/500'
    get:
      summary: Get Identities
      operationId: GetIdentities
      description: Endpoint to get all the identities
      tags:
        - Identity
      security:
        - basicAuth: [ ]
      responses:
        '200':
          description: all good
          content:
            application/json:
              schema:
                type: array
                x-omitempty: false
                items:
                  $ref: '#/components/schemas/GetIdentitiesResponse'
        '401':
          $ref: '#/components/responses/401'
        '500':
          $ref: '#/components/responses/500'

  /v2/identities/{identifier}:
    patch:
      summary: Update Identity
      operationId: UpdateIdentity
      description: |
        Endpoint to update the identity.
        The displayName field is used to identify the identity in the UI.
      tags:
        - Identity
      security:
        - basicAuth: [ ]
      parameters:
        - $ref: '#/components/parameters/pathIdentifier'
      requestBody:
        required: true
        content:
          application/json:
            schema:
              type: object
              required:
                - displayName
              properties:
                displayName:
                  type: string
                  example: "KYCAgeCredential Issuer identity"
      responses:
        '200':
          description: Identity updated
          content:
            application/json:
              schema:
                $ref: '#/components/schemas/GenericMessage'
        '400':
          $ref: '#/components/responses/400'
        '401':
          $ref: '#/components/responses/401'
        '403':
          $ref: '#/components/responses/403'
        '500':
          $ref: '#/components/responses/500-CreateIdentity'

    get:
      summary: Get Identity Detail
      operationId: GetIdentityDetails
      description: Endpoint to get an identity details
      tags:
        - Identity
      security:
        - basicAuth: [ ]
      parameters:
        - $ref: '#/components/parameters/pathIdentifier'
      responses:
        '200':
          description: Identity top up successfully
          content:
            application/json:
              schema:
                $ref: '#/components/schemas/GetIdentityDetailsResponse'
        '400':
          $ref: '#/components/responses/400'
        '401':
          $ref: '#/components/responses/401'
        '500':
          $ref: '#/components/responses/500'

  /v2/identities/{identifier}/state/retry:
    post:
      summary: Retry Publish Identity State
      operationId: RetryPublishState
      description: Endpoint to retry publish identity state. If the publish state failed, this endpoint can be used to retry the publish.
      security:
        - basicAuth: [ ]
      parameters:
        - $ref: '#/components/parameters/pathIdentifier'
      tags:
        - Identity
      responses:
        '202':
          description: Publish state successfully
          content:
            application/json:
              schema:
                $ref: '#/components/schemas/PublishIdentityStateResponse'
        '400':
          $ref: '#/components/responses/400'
        '500':
          $ref: '#/components/responses/500'

  /v2/identities/{identifier}/state/publish:
    post:
      summary: Publish Identity State
      operationId: PublishIdentityState
      description: Endpoint to publish identity state.
      tags:
        - Identity
      security:
        - basicAuth: [ ]
      parameters:
        - $ref: '#/components/parameters/pathIdentifier'
      responses:
        '200':
          description: No transactions to process to the given identity
          content:
            application/json:
              schema:
                $ref: '#/components/schemas/GenericMessage'
        '202':
          description: Transaction ID of the published  state
          content:
            application/json:
              schema:
                $ref: '#/components/schemas/PublishIdentityStateResponse'
        '400':
          $ref: '#/components/responses/400'
        '401':
          $ref: '#/components/responses/401'
        '500':
          $ref: '#/components/responses/500'

  /v2/identities/{identifier}/state/transactions:
    get:
      summary: Get Identity State Transactions
      operationId: GetStateTransactions
      description: |
        Endpoint to get identity state transactions.
        To get all transactions, use the filter `all`. To get the latest transaction, use the filter `latest`.
        The transactions are paginated for `filter=all`. If the filter is not provided, the default is `all`.
      security:
        - basicAuth: [ ]
      tags:
        - Identity
      parameters:
        - $ref: '#/components/parameters/pathIdentifier'
        - in: query
          name: filter
          schema:
            type: string
            enum: [ all, latest ]
            default: all
        - in: query
          name: page
          schema:
            type: integer
            format: uint
            minimum: 1
            example: 5
          description: Page to fetch. First is 1. If not provided, default is 1.
        - in: query
          name: max_results
          schema:
            type: integer
            format: uint
            example: 10
            default: 50
          description: Number of items to fetch on each page. Default is 10.
        - in: query
          name: sort
          style: form
          explode: false
          schema:
            type: array
            items:
              type: string
              enum: [ "publishDate", "-publishDate", "status", "-status" ]
              default: "-publishDate"
            description: >
              The minus sign (-) before createdAt means descending order.
      responses:
        '200':
          description: State transactions
          content:
            application/json:
              schema:
                $ref: '#/components/schemas/StateTransactionsPaginated'
        '400':
          $ref: '#/components/responses/400'
        '500':
          $ref: '#/components/responses/500'

  /v2/identities/{identifier}/state/status:
    get:
      summary: Get Identity State Status
      operationId: GetStateStatus
      description: |
        Endpoint to get identity state status, if the identity status is published or not.
        If the status is `pendingActions` is true it means that the identity has pending actions to be published.
      security:
        - basicAuth: [ ]
      tags:
        - Identity
      parameters:
        - $ref: '#/components/parameters/pathIdentifier'
      responses:
        '200':
          description: State status
          content:
            application/json:
              schema:
                $ref: '#/components/schemas/StateStatusResponse'
        '400':
          $ref: '#/components/responses/400'
        '500':
          $ref: '#/components/responses/500'

  /v2/identities/{identifier}/create-auth-credential:
    post:
      summary: Create Auth Credential
      operationId: CreateAuthCredential
      description: Endpoint to create a new Auth Credential
      security:
        - basicAuth: [ ]
      parameters:
        - $ref: '#/components/parameters/pathIdentifier2'
      tags:
        - Identity
        - Key Management
      requestBody:
        required: true
        content:
          application/json:
            schema:
              type: object
              required:
                - keyID
              properties:
                keyID:
                  type: string
                  x-omitempty: false
                  example: ZGlkOnBvbHlnb25pZDpwb2x5Z29uOmFtb3k6MnFRNjhKa1JjZjN5cXBYanRqVVQ3WjdVeW1TV0hzYll
      responses:
        '201':
          description: Key added successfully
          content:
            application/json:
              schema:
                type: object
                required:
                  - id
                properties:
                  id:
                    type: string
                    description: The ID of the created Auth Credential
                    x-go-type: uuid.UUID
                    x-go-type-import:
                      name: uuid
                      path: github.com/google/uuid
                    example: 8edd8112-c415-11ed-b036-debe37e1cbd6

        '400':
          $ref: '#/components/responses/400'
        '500':
          $ref: '#/components/responses/500'

  #connections:
  /v2/identities/{identifier}/connections/{id}:
    get:
      summary: Get Connection
      operationId: getConnection
      description: Returns a connection of the provided identity by connection id.
      tags:
        - Connection
      security:
        - basicAuth: [ ]
      parameters:
        - $ref: '#/components/parameters/pathIdentifier'
        - $ref: '#/components/parameters/id'
      responses:
        '200':
          description: ok
          content:
            application/json:
              schema:
                $ref: '#/components/schemas/GetConnectionResponse'
        '400':
          $ref: '#/components/responses/400'
        '500':
          $ref: '#/components/responses/500'
    delete:
      summary: Delete Connection
      operationId: deleteConnection
      description: Removes a specific connection of the provided identity.
      tags:
        - Connection
      security:
        - basicAuth: [ ]
      parameters:
        - $ref: '#/components/parameters/pathIdentifier'
        - $ref: '#/components/parameters/id'
        - name: revokeCredentials
          in: query
          required: false
          description: |
            Set revokeCredentials to true if you want to revoke the credentials of the connection
          schema:
            type: boolean
        - name: deleteCredentials
          in: query
          required: false
          description: |
            Set deleteCredentials to true if you want to delete the credentials of the connection
          schema:
            type: boolean
      responses:
        '200':
          description: ok
          content:
            application/json:
              schema:
                $ref: '#/components/schemas/GenericMessage'
        '400':
          $ref: '#/components/responses/400'
        '500':
          $ref: '#/components/responses/500'

  /v2/identities/{identifier}/connections/{id}/credentials:
    delete:
      summary: Delete Connection Credentials
      operationId: deleteConnectionCredentials
      description: Delete a connection and its credentials for a specific identity.
      tags:
        - Connection
      security:
        - basicAuth: [ ]
      parameters:
        - $ref: '#/components/parameters/pathIdentifier'
        - $ref: '#/components/parameters/id'
      responses:
        '200':
          description: ok
          content:
            application/json:
              schema:
                $ref: '#/components/schemas/GenericMessage'
        '400':
          $ref: '#/components/responses/400'
        '500':
          $ref: '#/components/responses/500'

  /v2/identities/{identifier}/connections:
    get:
      summary: Get Connections
      operationId: getConnections
      description: Get all the connections of the provided identity.
      tags:
        - Connection
      security:
        - basicAuth: [ ]
      parameters:
        - $ref: '#/components/parameters/pathIdentifier'
        - in: query
          name: query
          schema:
            type: string
          description: Query string to do full text search in connections.
        - in: query
          name: credentials
          schema:
            type: boolean
          description: credentials=true to include the connection credentials.
        - in: query
          name: page
          schema:
            type: integer
            format: uint
            minimum: 1
            example: 1
          description: Page to fetch. First is one. If omitted, all results will be returned.
        - in: query
          name: max_results
          schema:
            type: integer
            format: uint
            example: 50
            default: 50
          description: Number of items to fetch on each page. Minimum is 10. Default is 50. No maximum by the moment.
        - in: query
          name: sort
          style: form
          explode: false
          schema:
            type: array
            items:
              type: string
              enum: [ "createdAt", "-createdAt", "userID", "-userID" ]
              default: "-createdAt"

            description: >
              The minus sign (-) before createdAt means descending order.

      responses:
        '200':
          description: ok
          content:
            application/json:
              schema:
                $ref: '#/components/schemas/ConnectionsPaginated'
        '400':
          $ref: '#/components/responses/400'
        '500':
          $ref: '#/components/responses/500'
    post:
      summary: Create Connection
      operationId: createConnection
      description: Creates a connection between two identities.
      tags:
        - Connection
      security:
        - basicAuth: [ ]
      parameters:
        - $ref: '#/components/parameters/pathIdentifier'
      requestBody:
        required: true
        content:
          application/json:
            schema:
              $ref: '#/components/schemas/CreateConnectionRequest'
      responses:
        '201':
          description: Connection Created
          content:
            application/json:
              schema:
                $ref: '#/components/schemas/GenericMessage'
        '400':
          $ref: '#/components/responses/400'
        '500':
          $ref: '#/components/responses/500'

  /v2/identities/{identifier}/connections/{id}/credentials/revoke:
    post:
      summary: Revoke Connection Credentials
      operationId: revokeConnectionCredentials
      description: Revoke all the credentials of a connection for a specific identity.
      tags:
        - Connection
      security:
        - basicAuth: [ ]
      parameters:
        - $ref: '#/components/parameters/pathIdentifier'
        - $ref: '#/components/parameters/id'
      responses:
        '202':
          description: Accepted
          content:
            application/json:
              schema:
                $ref: '#/components/schemas/GenericMessage'
        '400':
          $ref: '#/components/responses/400'
        '500':
          $ref: '#/components/responses/500'

  #credentials:
  /v2/identities/{identifier}/credentials:
    post:
      summary: Create Credential
      operationId: CreateCredential
      description: Creates a credential for the provided identity.
      tags:
        - Credentials
      security:
        - basicAuth: [ ]
      parameters:
        - $ref: '#/components/parameters/pathIdentifier'
      requestBody:
        required: true
        content:
          application/json:
            schema:
              $ref: '#/components/schemas/CreateCredentialRequest'
      responses:
        '201':
          description: Credential Created
          content:
            application/json:
              schema:
                $ref: '#/components/schemas/CreateCredentialResponse'
        '400':
          $ref: '#/components/responses/400'
        '401':
          $ref: '#/components/responses/401'
        '422':
          $ref: '#/components/responses/422'
        '500':
          $ref: '#/components/responses/500'

    get:
      summary: Get Credentials
      operationId: GetCredentials
      description: |
        Returns a list of credentials for the provided identity. Results are paginated.
        Filter between all | revoked | expired credentials and also perform a full text search with the query parameter.
      tags:
        - Credentials
      security:
        - basicAuth: [ ]
      parameters:
        - $ref: '#/components/parameters/pathIdentifier'
        - in: query
          name: page
          schema:
            type: integer
            format: uint
            minimum: 1
            example: 1
          description: Page to fetch. First is one. If omitted, all results will be returned.
        - in: query
          name: credentialSubject
          schema:
            type: string
            example: did:polygonid:polygon:amoy:2qFpPHotk6oyaX1fcrpQFT4BMnmg8YszUwxYtaoGoe
        - in: query
          name: status
          schema:
            type: string
            enum: [ all, revoked, expired ]
          description: >
            Credential status:
              * `all` - All Credentials. (default value)
              * `revoked` - Only revoked credentials
              * `expired` - Only expired credentials
        - in: query
          name: query
          schema:
            type: string
          description: Query string to do full text search
        - in: query
          name: max_results
          schema:
            type: integer
            format: uint
            example: 50
            default: 50
          description: Number of items to fetch on each page. Minimum is 10. Default is 50. No maximum by the moment.
        - in: query
          name: sort
          style: form
          explode: false
          schema:
            type: array
            items:
              type: string
              enum: [ "schemaType", "-schemaType", "createdAt", "-createdAt", "expiresAt", "-expiresAt", "revoked", "-revoked" ]
              default: "-createdAt"

            description: >
              The minus sign (-) before createdAt means descending order.

      responses:
        '200':
          description: List of credentials
          content:
            application/json:
              schema:
                $ref: '#/components/schemas/CredentialsPaginated'
        '400':
          $ref: '#/components/responses/400'
        '404':
          $ref: '#/components/responses/404'
        '500':
          $ref: '#/components/responses/500'

  /v2/identities/{identifier}/credentials/{id}:
    get:
      summary: Get Credential
      operationId: GetCredential
      description: Get a specific credential for the provided identity.
      tags:
        - Credentials
      security:
        - basicAuth: [ ]
      parameters:
        - $ref: '#/components/parameters/pathIdentifier'
        - $ref: '#/components/parameters/pathClaim'
      responses:
        '200':
          description: Credential found
          content:
            application/json:
              schema:
                $ref: '#/components/schemas/Credential'
        '400':
          $ref: '#/components/responses/400'
        '401':
          $ref: '#/components/responses/401'
        '404':
          $ref: '#/components/responses/404'
        '500':
          $ref: '#/components/responses/500'
    delete:
      summary: Delete Credential
      operationId: DeleteCredential
      description: Remove a specific credential for the provided identity.
      tags:
        - Credentials
      security:
        - basicAuth: [ ]
      parameters:
        - $ref: '#/components/parameters/pathIdentifier'
        - $ref: '#/components/parameters/pathClaim'
      responses:
        '200':
          description: Credential deleted
          content:
            application/json:
              schema:
                $ref: '#/components/schemas/GenericMessage'
        '400':
          $ref: '#/components/responses/400'
        '401':
          $ref: '#/components/responses/401'
        '500':
          $ref: '#/components/responses/500'

  /v2/identities/{identifier}/credentials/revoke/{nonce}:
    post:
      summary: Revoke Credential
      operationId: RevokeCredential
      description: Revokes a specific credential for the provided identity.
      tags:
        - Credentials
      security:
        - basicAuth: [ ]
      parameters:
        - $ref: '#/components/parameters/pathIdentifier'
        - $ref: '#/components/parameters/pathNonce'
      responses:
        '202':
          description: Accepted
          content:
            application/json:
              schema:
                $ref: '#/components/schemas/RevokeClaimResponse'
        '400':
          $ref: '#/components/responses/400'
        '401':
          $ref: '#/components/responses/401'
        '404':
          $ref: '#/components/responses/404'
        '500':
          $ref: '#/components/responses/500'

  /v1/{identifier}/claims/revocation/status/{nonce}:
    get:
      summary: Get Revocation Status V1
      operationId: GetRevocationStatus
      deprecated: true
      description: Endpoint to get the revocation status
      tags:
        - Credentials
      parameters:
        - $ref: '#/components/parameters/pathIdentifier'
        - $ref: '#/components/parameters/pathNonce'
      responses:
        '200':
          description: Proof
          content:
            application/json:
              schema:
                $ref: '#/components/schemas/RevocationStatusResponse'
        '400':
          $ref: '#/components/responses/400'
        '500':
          $ref: '#/components/responses/500'

  /v2/identities/{identifier}/credentials/revocation/status/{nonce}:
    get:
      summary: Get Revocation Status
      operationId: GetRevocationStatusV2
      description: Endpoint to get the revocation status
      tags:
        - Credentials
      parameters:
        - $ref: '#/components/parameters/pathIdentifier'
        - $ref: '#/components/parameters/pathNonce'
      responses:
        '200':
          description: Proof
          content:
            application/json:
              schema:
                $ref: '#/components/schemas/RevocationStatusResponse'
        '400':
          $ref: '#/components/responses/400'
        '500':
          $ref: '#/components/responses/500'

  /v2/identities/{identifier}/credentials/{id}/offer:
    get:
      summary: Get Credentials Offer
      operationId: GetCredentialOffer
      description: Returns a universal/deep link to an offer or raw offer message that can be used for accepting a claim. |
        Response can be in 3 formats `universalLink`, `deepLink` or `raw`. Default is `universalLink`. Raw is the raw QR code and link is a QR code with a link to the raw content.
        Regardless of the type, the field will always be called universalLink.
      tags:
        - Credentials
      security:
        - basicAuth: [ ]
      parameters:
        - $ref: '#/components/parameters/pathIdentifier'
        - $ref: '#/components/parameters/pathClaim'
        - name: type
          in: query
          required: false
          schema:
            type: string
            enum: [ universalLink, deepLink, raw ]
          description: >
            Type:
              * `universalLink` - (default value) Returns a universal link. The preferred and more standard way to access the offer message  
              * `deepLink` -  Returns a deeplink with a link redirection to the original message.   
              * `raw` - Returns the raw offer message.
      responses:
        '200':
          description: ok
          content:
            application/json:
              schema:
                $ref: '#/components/schemas/CredentialOfferResponse'
        '400':
          $ref: '#/components/responses/400'
        '404':
          $ref: '#/components/responses/404'
        '409':
          $ref: '#/components/responses/409'
        '500':
          $ref: '#/components/responses/500'

  #agent
  /v2/agent:
    post:
      summary: Agent
      operationId: Agent
      description: Identity Agent Endpoint
      tags:
        - Agent
      requestBody:
        required: true
        content:
          text/plain:
            schema:
              type: string
              example: jwz-token
      responses:
        '200':
          description: TBD
          content:
            application/json:
              schema:
                $ref: '#/components/schemas/AgentResponse'
        '400':
          $ref: '#/components/responses/400'
        '500':
          $ref: '#/components/responses/500'

  /v1/agent:
    post:
      summary: Agent V1
      operationId: AgentV1
      description: Identity Agent Endpoint for v1.
      deprecated: true
      tags:
        - Agent
      requestBody:
        required: true
        content:
          text/plain:
            schema:
              type: string
              example: jwz-token
      responses:
        '200':
          description: TBD
          content:
            application/json:
              schema:
                $ref: '#/components/schemas/AgentResponse'
        '400':
          $ref: '#/components/responses/400'
        '500':
          $ref: '#/components/responses/500'


  /v2/qr-store:
    get:
      summary: Get QrCode from store
      operationId: GetQrFromStore
      description: Returns a previously generated QR code via url shortener method
      tags:
        - QR Store
      parameters:
        - in: query
          name: id
          schema:
            type: string
            x-go-type: uuid.UUID
            x-go-type-import:
              name: uuid
              path: github.com/google/uuid
            example: 8edd8112-c415-11ed-b036-debe37e1cbd6
        - in: query
          name: issuer
          schema:
            type: string

      responses:
        '200':
          description: A json to generate a QR code
          content:
            application/json:
              schema:
                type: object
        '400':
          $ref: '#/components/responses/400'
        '410':
          $ref: '#/components/responses/410'
        '404':
          $ref: '#/components/responses/404'
        '500':
          $ref: '#/components/responses/500'

  #schemas:
  /v2/identities/{identifier}/schemas:
    post:
      summary: Import JSON schema
      operationId: ImportSchema
      description: Import a JSON schema to be used in the credentials.
      security:
        - basicAuth: [ ]
      tags:
        - Schemas
      parameters:
        - $ref: '#/components/parameters/pathIdentifier'
      requestBody:
        required: true
        content:
          application/json:
            schema:
              $ref: '#/components/schemas/ImportSchemaRequest'
      responses:
        '201':
          description: Schema imported
          content:
            application/json:
              schema:
                $ref: '#/components/schemas/UUIDResponse'
        '400':
          $ref: '#/components/responses/400'
        '500':
          $ref: '#/components/responses/500'
    get:
      summary: Get Schemas
      operationId: GetSchemas
      security:
        - basicAuth: [ ]
      tags:
        - Schemas
      parameters:
        - $ref: '#/components/parameters/pathIdentifier'
        - in: query
          name: query
          schema:
            type: string
          description: Query string to do full text search in schema types and attributes.
      responses:
        '200':
          description: Schema collection
          content:
            application/json:
              schema:
                type: array
                items:
                  $ref: '#/components/schemas/Schema'
        '400':
          $ref: '#/components/responses/400'
        '500':
          $ref: '#/components/responses/500'

  /v2/identities/{identifier}/schemas/{id}:
    get:
      summary: Get Schema
      operationId: GetSchema
      description: Get a specific schema for the provided identity.
      security:
        - basicAuth: [ ]
      tags:
        - Schemas
      parameters:
        - $ref: '#/components/parameters/pathIdentifier'
        - $ref: '#/components/parameters/id'
      responses:
        '200':
          description: Schema information
          content:
            application/json:
              schema:
                $ref: '#/components/schemas/Schema'
        '400':
          $ref: '#/components/responses/400'
        '404':
          $ref: '#/components/responses/404'
        '500':
          $ref: '#/components/responses/500'


  # Links
  /v2/identities/{identifier}/credentials/links:
    get:
      summary: Get Links
      operationId: GetLinks
      description: |
        Returns a list of links for the provided identity.
        Filter between all | active | inactive | exceeded links and also perform a full text search with the query parameter.
      security:
        - basicAuth: [ ]
      tags:
        - Links
      parameters:
        - $ref: '#/components/parameters/pathIdentifier'
        - in: query
          name: query
          schema:
            type: string
          description: Query string to do full text search in schema types and attributes.
        - in: query
          name: status
          schema:
            type: string
            enum: [ all, active, inactive, exceeded ]
          description: >
            Schema type:
              * `all` - All links. (default value)
              * `active` - Only active links. (Not expired, no issuance exceeded and not deactivated
              * `inactive` - Only deactivated links
              * `exceeded` - Expired or maximum issuance exceeded
      responses:
        '200':
          description: Link collection
          content:
            application/json:
              schema:
                type: array
                items:
                  $ref: '#/components/schemas/Link'
        '400':
          $ref: '#/components/responses/400'
        '404':
          $ref: '#/components/responses/404'
        '500':
          $ref: '#/components/responses/500'

    post:
      summary: Create Link
      operationId: CreateLink
      description: Create a link for the provided identity. With this link, the identity can issue credentials.
      security:
        - basicAuth: [ ]
      tags:
        - Links
      parameters:
        - $ref: '#/components/parameters/pathIdentifier'
      requestBody:
        required: true
        content:
          application/json:
            schema:
              $ref: '#/components/schemas/CreateLinkRequest'
      responses:
        '201':
          description: Link created
          content:
            application/json:
              schema:
                $ref: '#/components/schemas/UUIDResponse'
        '400':
          $ref: '#/components/responses/400'
        '500':
          $ref: '#/components/responses/500'

  /v2/identities/{identifier}/credentials/links/{id}:
    get:
      summary: Get Link
      operationId: GetLink
      description: |
        Get a specific link for the provided identity.
        `deepLink` and `universalLink` fields are returned if the credential has an associated protocol message. <br/>
        To create an offer for the link, use the endpoint `/v2/identities/{identifier}/credentials/links/{id}/offer`.
      security:
        - basicAuth: [ ]
      tags:
        - Links
      parameters:
        - $ref: '#/components/parameters/pathIdentifier'
        - $ref: '#/components/parameters/id'
      responses:
        '200':
          description: Credential link response
          content:
            application/json:
              schema:
                $ref: '#/components/schemas/Link'
        '400':
          $ref: '#/components/responses/400'
        '404':
          $ref: '#/components/responses/404'
        '500':
          $ref: '#/components/responses/500'

    patch:
      summary: Activate | Deactivate Link
      operationId: ActivateLink
      security:
        - basicAuth: [ ]
      parameters:
        - $ref: '#/components/parameters/pathIdentifier'
        - $ref: '#/components/parameters/id'
      tags:
        - Links
      requestBody:
        required: true
        content:
          application/json:
            schema:
              type: object
              required:
                - active
              properties:
                active:
                  type: boolean
                  example: true
      responses:
        '200':
          description: Link updated
          content:
            application/json:
              schema:
                $ref: '#/components/schemas/GenericMessage'
        '400':
          $ref: '#/components/responses/400'
        '500':
          $ref: '#/components/responses/500'

    delete:
      summary: Delete Link
      operationId: DeleteLink
      description: Remove a specific link for the provided identity.
      security:
        - basicAuth: [ ]
      parameters:
        - $ref: '#/components/parameters/pathIdentifier'
        - $ref: '#/components/parameters/id'
      tags:
        - Links
      responses:
        '200':
          description: Link deleted
          content:
            application/json:
              schema:
                $ref: '#/components/schemas/GenericMessage'
        '400':
          $ref: '#/components/responses/400'
        '500':
          $ref: '#/components/responses/500'


  /v2/identities/{identifier}/credentials/links/{id}/offer:
    post:
      summary: Create a credential offer for a link
      operationId: CreateLinkOffer
      description: Create a credential offer for the provided link
      parameters:
        - $ref: '#/components/parameters/pathIdentifier'
        - $ref: '#/components/parameters/id'
      tags:
        - Links
      responses:
        '200':
          description: Link offer generated
          content:
            application/json:
              schema:
                $ref: '#/components/schemas/CredentialLinkQrCodeResponse'
        '400':
          $ref: '#/components/responses/400'
        '404':
          $ref: '#/components/responses/404'
        '500':
          $ref: '#/components/responses/500'

  /v2/identities/{identifier}/credentials/links/callback:
    post:
      summary: Create Link QR Code Callback
      operationId: CreateLinkQrCodeCallback
      description: Process the callback from the QR code link
      tags:
        - Links
      parameters:
        - $ref: '#/components/parameters/pathIdentifier'
        - $ref: '#/components/parameters/linkID'
      requestBody:
        required: true
        content:
          text/plain:
            schema:
              type: string
              example: jwz-token
      responses:
        '200':
          description: |
            Return the offer for fetching the credential if the link was created for a Signature Credential or just 200 http status if the link was created for MTP Credential.
          content:
            application/json:
              schema:
                $ref: '#/components/schemas/Offer'
        '400':
          $ref: '#/components/responses/400'
        '500':
          $ref: '#/components/responses/500'

<<<<<<< HEAD
  /v2/identities/{identifier}/keys:
    post:
      summary: Create a Key
      operationId: CreateKey
      description: Endpoint to create a new key.
      tags:
        - Key Management
      security:
        - basicAuth: [ ]
      parameters:
        - $ref: '#/components/parameters/pathIdentifier2'
=======
  # Display Methods
  /v2/identities/{identifier}/display-method:
    post:
      summary: Create Display Method
      operationId: CreateDisplayMethod
      description: Create a display method for the provided identity.
      security:
        - basicAuth: [ ]
      tags:
        - Display Methods
      parameters:
        - $ref: '#/components/parameters/pathIdentifier'
>>>>>>> 241ad973
      requestBody:
        required: true
        content:
          application/json:
            schema:
<<<<<<< HEAD
              $ref: '#/components/schemas/CreateKeyRequest'
      responses:
        '201':
          description: Crated Key
          content:
            application/json:
              schema:
                $ref: '#/components/schemas/CreateKeyResponse'
        '400':
          $ref: '#/components/responses/400'
        '401':
          $ref: '#/components/responses/401'
=======
              $ref: '#/components/schemas/CreateDisplayMethodRequest'
      responses:
        '201':
          description: Display Method Created
          content:
            application/json:
              schema:
                $ref: '#/components/schemas/UUIDResponse'
        '400':
          $ref: '#/components/responses/400'
>>>>>>> 241ad973
        '500':
          $ref: '#/components/responses/500'

    get:
<<<<<<< HEAD
      summary: Get Keys
      operationId: GetKeys
      description: |
        Returns a list of Keys for the provided identity.
      security:
        - basicAuth: [ ]
      tags:
        - Key Management
      parameters:
        - $ref: '#/components/parameters/pathIdentifier2'
        - in: query
          name: max_results
          schema:
            type: integer
            format: uint
            example: 50
            default: 50
          description: Number of items to fetch on each page. Minimum is 10. Default is 50. No maximum by the moment.
        - in: query
          name: page
          schema:
            type: integer
            format: uint
            minimum: 1
            example: 1
          description: Page to fetch. First is one. If omitted, page 1 will be returned.
        - in: query
          name: type
          schema:
            type: string
            x-omitempty: false
            example: "babyjubJub"
            enum: [ babyjubJub, secp256k1 ]
          description: If not provided, all keys will be returned.
      responses:
        '200':
          description: Keys collection
          content:
            application/json:
              schema:
                $ref: '#/components/schemas/KeysPaginated'
=======
      summary: Get All Display Methods
      operationId: GetAllDisplayMethods
      description: |
        Get all the display methods for the provided identity.
      security:
        - basicAuth: [ ]
      tags:
        - Display Methods
      parameters:
        - $ref: '#/components/parameters/pathIdentifier'
        - in: query
          name: page
          schema:
            type: integer
            format: uint
            minimum: 1
            example: 1
        - in: query
          name: max_results
          schema:
            type: integer
            format: uint
            example: 50
            default: 50
          description: Number of items to fetch on each page. Minimum is 10. Default is 50. No maximum by the moment.
        - in: query
          name: sort
          style: form
          explode: false
          schema:
            type: array
            items:
              type: string
              enum: [ "created_at", "-created_at", "name", "-name", "type", "-type" ]
              default: "-created_at"
            description: >
              The minus sign (-) before field means descending order.
      responses:
        '200':
          description: Display Method list response
          content:
            application/json:
              schema:
                $ref: '#/components/schemas/DisplayMethodPaginated'
>>>>>>> 241ad973
        '400':
          $ref: '#/components/responses/400'
        '404':
          $ref: '#/components/responses/404'
        '500':
          $ref: '#/components/responses/500'

<<<<<<< HEAD
  /v2/identities/{identifier}/keys/{id}:
    get:
      summary: Get a Key
      operationId: GetKey
      description: Get a specific key for the provided identity.
      tags:
        - Key Management
      security:
        - basicAuth: [ ]
      parameters:
        - $ref: '#/components/parameters/pathIdentifier2'
        - $ref: '#/components/parameters/pathKeyID'
      responses:
        '200':
          description: Key found
          content:
            application/json:
              schema:
                $ref: '#/components/schemas/Key'
        '400':
          $ref: '#/components/responses/400'
        '401':
          $ref: '#/components/responses/401'
=======
  /v2/identities/{identifier}/display-method/{id}:
    get:
      summary: Get Display Method
      operationId: GetDisplayMethod
      description: |
        Get a specific display method for the provided identity.
      security:
        - basicAuth: [ ]
      tags:
        - Display Methods
      parameters:
        - $ref: '#/components/parameters/pathIdentifier'
        - $ref: '#/components/parameters/id'
      responses:
        '200':
          description: Display Method response
          content:
            application/json:
              schema:
                $ref: '#/components/schemas/DisplayMethodEntity'
        '400':
          $ref: '#/components/responses/400'
>>>>>>> 241ad973
        '404':
          $ref: '#/components/responses/404'
        '500':
          $ref: '#/components/responses/500'
<<<<<<< HEAD
    patch:
      summary: Update a Key
      operationId: UpdateKey
      description: Update a specific key.
      tags:
        - Key Management
      security:
        - basicAuth: [ ]
      parameters:
        - $ref: '#/components/parameters/pathIdentifier2'
        - $ref: '#/components/parameters/pathKeyID'
=======

    patch:
      summary: Update Display Method
      operationId: UpdateDisplayMethod
      description: |
        Update a specific display method for the provided identity.
      security:
        - basicAuth: [ ]
      tags:
        - Display Methods
      parameters:
        - $ref: '#/components/parameters/pathIdentifier'
        - $ref: '#/components/parameters/id'
>>>>>>> 241ad973
      requestBody:
        required: true
        content:
          application/json:
            schema:
              type: object
<<<<<<< HEAD
              required:
                - name
              properties:
                name:
                  type: string
                  example: "New Key Name"
      responses:
        '200':
          description: Key found
=======
              properties:
                name:
                  type: string
                  example: "New Display Method Name"
                url:
                  type: string
                  example: "https://new-display-method.com"
                type:
                  type: string
                  example: "Iden3BasicDisplayMethodV1"

      responses:
        '200':
          description: Display Method updated
>>>>>>> 241ad973
          content:
            application/json:
              schema:
                $ref: '#/components/schemas/GenericMessage'
        '400':
          $ref: '#/components/responses/400'
<<<<<<< HEAD
        '401':
          $ref: '#/components/responses/401'
=======
>>>>>>> 241ad973
        '404':
          $ref: '#/components/responses/404'
        '500':
          $ref: '#/components/responses/500'
<<<<<<< HEAD
    delete:
      summary: Delete Key
      operationId: DeleteKey
      description: Remove a specific key for the provided identity.
      tags:
        - Identity
      security:
        - basicAuth: [ ]
      parameters:
        - $ref: '#/components/parameters/pathIdentifier2'
        - $ref: '#/components/parameters/pathKeyID'
      responses:
        '200':
          description: Key deleted
=======

    delete:
      summary: Delete Display Method
      operationId: DeleteDisplayMethod
      description: |
        Delete a specific display method for the provided identity.
      security:
        - basicAuth: [ ]
      tags:
        - Display Methods
      parameters:
        - $ref: '#/components/parameters/pathIdentifier'
        - $ref: '#/components/parameters/id'
      responses:
        '200':
          description: Display Method updated
>>>>>>> 241ad973
          content:
            application/json:
              schema:
                $ref: '#/components/schemas/GenericMessage'
        '400':
          $ref: '#/components/responses/400'
        '404':
          $ref: '#/components/responses/404'
<<<<<<< HEAD
        '401':
          $ref: '#/components/responses/401'
        '500':
          $ref: '#/components/responses/500'


          
=======
        '500':
          $ref: '#/components/responses/500'

>>>>>>> 241ad973
components:
  securitySchemes:
    basicAuth:
      type: http
      scheme: basic

  schemas:
    Health:
      type: object
      x-omitempty: false
      additionalProperties:
        type: boolean

    UUIDString:
      type: string
      x-omitempty: false
      example: b7144f1c-d54e-4f67-a4f1-f2e7ff1beb07

    UUIDResponse:
      type: object
      required:
        - id
      properties:
        id:
          type: string
          x-omitempty: false
          example: c79c9c04-8c98-40f2-a7a0-5eeabf08d836

    GenericMessage:
      type: object
      required:
        - message
      properties:
        message:
          type: string

    GenericErrorMessage:
      type: object
      required:
        - message
      properties:
        message:
          type: string
          example: 'Something happen'

    #identity
    CreateIdentityRequest:
      type: object
      required:
        - didMetadata
      properties:
        didMetadata:
          type: object
          required:
            - method
            - blockchain
            - network
            - type
          properties:
            method:
              type: string
              x-omitempty: false
              example: "polygonid"
            blockchain:
              type: string
              x-omitempty: false
              example: "polygon"
            network:
              type: string
              x-omitempty: false
              example: "amoy"
            type:
              type: string
              x-omitempty: false
              example: "BJJ"
              enum: [ BJJ, ETH ]
        credentialStatusType:
          type: string
          x-omitempty: true
          example: "Iden3ReverseSparseMerkleTreeProof"
          enum: [ Iden3commRevocationStatusV1.0, Iden3ReverseSparseMerkleTreeProof, Iden3OnchainSparseMerkleTreeProof2023 ]
        displayName:
          type: string
          x-omitempty: false
          example: "KYCAgeCredential Issuer identity"

    CreateIdentityResponse:
      type: object
      required:
        - identity
        - status
        - keyType
        - credentialStatusType
      properties:
        identifier:
          type: string
        displayName:
          type: string
        state:
          $ref: '#/components/schemas/IdentityState'
        address:
          type: string
          x-omitempty: true
        balance:
          type: string
          x-omitempty: true
        keyType:
          type: string
        credentialStatusType:
          type: string
          example: "Iden3ReverseSparseMerkleTreeProof"
          enum: [ Iden3commRevocationStatusV1.0, Iden3ReverseSparseMerkleTreeProof, Iden3OnchainSparseMerkleTreeProof2023 ]

    GetIdentityDetailsResponse:
      type: object
      required:
        - identifier
        - state
        - status
        - keyType
        - credentialStatusType
        - authCredentialsIDs
      properties:
        identifier:
          type: string
        displayName:
          x-omitempty: false
          type: string
        state:
          $ref: '#/components/schemas/IdentityState'
        address:
          type: string
          x-omitempty: true
        balance:
          type: string
          x-omitempty: true
        keyType:
          type: string
        credentialStatusType:
          type: string
          example: "Iden3ReverseSparseMerkleTreeProof"
          enum: [ Iden3commRevocationStatusV1.0, Iden3ReverseSparseMerkleTreeProof, Iden3OnchainSparseMerkleTreeProof2023 ]
        authCredentialsIDs:
          type: array
          items:
              type: string

    IdentityState:
      type: object
      required:
        - stateID
        - identifier
        - status
        - modifiedAt
        - createdAt
      properties:
        stateID:
          type: integer
          format: int64
          x-go-json-ignore: true
        identifier:
          type: string
          x-go-json-ignore: true
        state:
          type: string
        rootOfRoots:
          type: string
        claimsTreeRoot:
          type: string
        revocationTreeRoot:
          type: string
        blockTimestamp:
          type: integer
        blockNumber:
          type: integer
        txID:
          type: string
        previousState:
          type: string
        status:
          type: string
        modifiedAt:
          $ref: '#/components/schemas/TimeUTC'
        createdAt:
          $ref: '#/components/schemas/TimeUTC'

    PublishIdentityStateResponse:
      type: object
      properties:
        txID:
          type: string
        claimsTreeRoot:
          type: string
        state:
          type: string
        revocationTreeRoot:
          type: string
        rootOfRoots:
          type: string

    StateTransactionsPaginated:
      type: object
      required: [ items, meta ]
      properties:
        items:
          $ref: '#/components/schemas/StateTransactions'
        meta:
          $ref: '#/components/schemas/PaginatedMetadata'

    StateTransactions:
      type: array
      items:
        $ref: '#/components/schemas/StateTransaction'

    StateStatusResponse:
      type: object
      required:
        - pendingActions
      properties:
        pendingActions:
          type: boolean
          example: true

    StateTransaction:
      type: object
      required:
        - id
        - txID
        - state
        - publishDate
        - status
      properties:
        id:
          type: integer
          format: int64
          example: 1
        txID:
          type: string
          example: 0x8f271174b45ba7892d83...
        state:
          type: string
          example: 13f9aadd4801d775e85a7ef45c2f6d02cdf83f0d724250417b165ff9cd88ee21
        publishDate:
          $ref: '#/components/schemas/TimeUTC'
        status:
          type: string
          enum: [ created, pending, published, failed ]
          example: published

    ConnectionsPaginated:
      type: object
      required: [ items, meta ]
      properties:
        items:
          $ref: '#/components/schemas/GetConnectionsResponse'
        meta:
          $ref: '#/components/schemas/PaginatedMetadata'

    GetConnectionsResponse:
      type: array
      items:
        $ref: '#/components/schemas/GetConnectionResponse'

    GetIdentitiesResponse:
      type: object
      required:
        - identifier
        - method
        - blockchain
        - network
      properties:
        identifier:
          type: string
          x-omitempty: false
          example: did:polygonid:polygon:amoy:2qMZrfBsXuGFTwSqkqYki78zF3pe1vtXoqH4yRLsfs
        credentialStatusType:
          type: string
          x-omitempty: true
          example: "Iden3ReverseSparseMerkleTreeProof"
          enum: [ Iden3commRevocationStatusV1.0, Iden3ReverseSparseMerkleTreeProof, Iden3OnchainSparseMerkleTreeProof2023 ]
        method:
          type: string
          x-omitempty: false
          example: "polygonid"
        blockchain:
          type: string
          x-omitempty: false
          example: "polygon"
        network:
          type: string
          x-omitempty: false
          example: "amoy"
        displayName:
          type: string
          x-omitempty: false
          example: "KYCAgeCredential Issuer identity"

    GetConnectionResponse:
      type: object
      required:
        - id
        - userID
        - issuerID
        - createdAt
        - credentials
      properties:
        id:
          type: string
          x-omitempty: false
          example: 7fff8112-c415-11ed-b036-debe37e1cbd6
        userID:
          type: string
          x-omitempty: false
          example: did:polygonid:polygon:amoy:2qMZrfBsXuGFTwSqkqYki78zF3pe1vtXoqH4yRLsfs
        issuerID:
          type: string
          x-omitempty: false
          example: did:polygonid:polygon:amoy:2qFpPHotk6oyaX1fcrpQFT4BMnmg8YszUwxYtaoGoe
        createdAt:
          $ref: '#/components/schemas/TimeUTC'
        credentials:
          type: array
          x-omitempty: false
          items:
            $ref: '#/components/schemas/Credential'

    # refresh service
    RefreshService:
      type: object
      required:
        - id
        - type
      properties:
        id:
          type: string
          x-omitempty: false
        type:
          type: string
          x-omitempty: false
          enum:
            - "Iden3RefreshService2023"

    PaginatedMetadata:
      type: object
      required:
        - total
        - page
        - max_results
      properties:
        total:
          type: integer
          format: uint
          example: 1
        page:
          type: integer
          format: uint
          example: 1
        max_results:
          type: integer
          format: uint
          example: 50

    ImportSchemaRequest:
      type: object
      required:
        - url
        - schemaType
        - version
      properties:
        url:
          type: string
          example: "https://raw.githubusercontent.com/iden3/claim-schema-vocab/main/schemas/json/KYCAgeCredential-v3.json"
        schemaType:
          type: string
          example: "vaccinationCertificate"
        title:
          type: string
          example: "KYC Age Credential"
        description:
          type: string
          example: "KYC Age Credential description"
        version:
          type: string
          example: "1.0.0"

    Schema:
      type: object
      required:
        - id
        - hash
        - bigInt
        - url
        - type
        - createdAt
        - version
      properties:
        id:
          type: string
          x-omitempty: false
          example: c79c9c04-8c98-40f2-a7a0-5eeabf08d836
        hash:
          type: string
          x-omitempty: false
          example: 18f30714a35a5db88ca24728c0c53dfd
        bigInt:
          type: string
          x-omitempty: false
          example: "336615423900919464193075592850483704600"
        url:
          type: string
          x-omitempty: false
          example: https://raw.githubusercontent.com/iden3/claim-schema-vocab/main/schemas/json/KYCAgeCredential-v3.json
        type:
          type: string
          x-omitempty: false
          example: KYCCountryOfResidenceCredential
        createdAt:
          $ref: '#/components/schemas/TimeUTC'
          x-omitempty: false
        title:
          type: string
          x-omitempty: false
          example: "KYC Age Credential"
        description:
          type: string
          x-omitempty: false
          example: "KYC Age Credential description"
        version:
          type: string
          x-omitempty: false
          example: "1.0.0"

    # display method
    DisplayMethod:
      type: object
      required:
        - id
        - type
      properties:
        id:
          type: string
          x-omitempty: false
        type:
          type: string
          x-omitempty: false
          enum:
            - "Iden3BasicDisplayMethodV1"

    #Credentials
    CreateCredentialRequest:
      type: object
      required:
        - credentialSchema
        - type
        - credentialSubject
      properties:
        credentialSchema:
          type: string
          x-omitempty: false
        claimID:
          type: string
          x-go-type: uuid.UUID
          x-omitempty: false
        type:
          type: string
          x-omitempty: false
        credentialSubject:
          type: object
          x-omitempty: false
        expiration:
          type: integer
          format: int64
        version:
          type: integer
          format: uint32
        revNonce:
          type: integer
          format: uint64
        subjectPosition:
          type: string
        merklizedRootPosition:
          type: string
        refreshService:
          $ref: '#/components/schemas/RefreshService'
        displayMethod:
          $ref: '#/components/schemas/DisplayMethod'
        proofs:
          type: array
          items:
            type: string
            x-omitempty: false
            example: "BJJSignature2021"
            enum: [ BJJSignature2021, Iden3SparseMerkleTreeProof ]
        credentialStatusType:
          type: string
          x-omitempty: true
          example: "Iden3ReverseSparseMerkleTreeProof"
          enum: [ Iden3commRevocationStatusV1.0, Iden3ReverseSparseMerkleTreeProof, Iden3OnchainSparseMerkleTreeProof2023 ]
      example:
        credentialSchema: "https://raw.githubusercontent.com/iden3/claim-schema-vocab/main/schemas/json/KYCAgeCredential-v3.json"
        type: "KYCAgeCredential"
        credentialSubject:
          id: "fill with did"
          birthday: 19960424
          documentType: 2
        expiration: 1903357766

    CreateCredentialResponse:
      type: object
      required:
        - id
      properties:
        id:
          type: string
          x-omitempty: false

    AuthenticationConnection:
      type: object
      required:
        - id
        - userID
        - issuerID
        - createdAt
        - modifiedAt
      properties:
        id:
          $ref: '#/components/schemas/UUIDString'
        userID:
          $ref: '#/components/schemas/UUIDString'
        issuerID:
          $ref: '#/components/schemas/UUIDString'
        createdAt:
          $ref: '#/components/schemas/TimeUTC'
        modifiedAt:
          $ref: '#/components/schemas/TimeUTC'

    GetAuthenticationConnectionResponse:
      type: object
      required:
        - connection
      properties:
        connection:
          $ref: '#/components/schemas/AuthenticationConnection'

    Credential:
      type: object
      required:
        - id
        - proofTypes
        - revoked
        - schemaHash
        - vc
      properties:
        id:
          type: string
          x-omitempty: false
        proofTypes:
          type: array
          items:
            type: string
          example: [ "BJJSignature2021" ]
        revoked:
          type: boolean
          example: false
        schemaHash:
          type: string
          example: "c9b2370371b7fa8b3dab2a5ba81b6838"
        vc:
          type: object
          x-go-type: verifiable.W3CCredential
          x-go-type-import:
              name: verifiable
              path: "github.com/iden3/go-schema-processor/v2/verifiable"

    AuthenticationResponse:
      type: object
      required:
        - message
        - sessionID
      properties:
        message:
          type: string
          example: iden3comm://?request_uri=https%3A%2F%2Fissuer-demo.privado.id%2Fapi%2Fqr-store%3Fid%3Df780a169-8959-4380-9461-f7200e2ed3f4
        sessionID:
          $ref: '#/components/schemas/UUIDString'

    CredentialSchema:
      type: object
      required:
        - id
        - type
      properties:
        id:
          type: string
          x-omitempty: false
        type:
          type: string
          x-omitempty: false

    CredentialOfferResponse:
      type: object
      required:
        - universalLink
        - schemaType
      properties:
        universalLink:
          type: string
          example: https://wallet.privado.id#request_uri=https%3A%2F%2Fissuer-demo.polygonid.me%2Fapi%2Fqr-store%3Fid%3Df780a169-8959-4380-9461-f7200e2ed3f4
        schemaType:
          type: string
          example: "vaccinationCertificate"

    CredentialsPaginated:
      type: object
      required: [ items, meta ]
      properties:
        items:
          type: array
          items:
            $ref: '#/components/schemas/Credential'
        meta:
          $ref: '#/components/schemas/PaginatedMetadata'

    RevokeClaimResponse:
      type: object
      required:
        - message
      properties:
        message:
          type: string
          x-omitempty: false
          example: pending

    RevocationStatusResponse:
      type: object
      required:
        - issuer
        - mtp
      properties:
        issuer:
          type: object
          properties:
            state:
              type: string
            rootOfRoots:
              type: string
            claimsTreeRoot:
              type: string
            revocationTreeRoot:
              type: string
        mtp:
          type: object
          required:
            - existence
          properties:
            existence:
              type: boolean
            siblings:
              type: array
              x-omitempty: false
              items:
                type: string

            node_aux:
              type: object
              properties:
                key:
                  type: string
                value:
                  type: string

    #Agent
    AgentResponse:
      type: object
      required:
        - body
        - id
        - typ
        - type
        - threadID
        - from
        - to
      properties:
        id:
          type: string
        typ:
          type: string
        type:
          type: string
        threadID:
          type: string
        body:
          type: null
        from:
          type: string
        to:
          type: string

    TimeUTC:
      type: string
      x-go-type: timeapi.Time
      x-go-type-import:
        name: timeapi
        path: github.com/polygonid/sh-id-platform/internal/timeapi
      example: '2023-10-26T10:59:08Z'
      x-omitempty: false

    Link:
      type: object
      required:
        - id
        - schemaUrl
        - schemaType
        - credentialSubject
        - issuedClaims
        - active
        - status
        - proofTypes
        - schemaHash
        - createdAt
        - deepLink
        - universalLink
      properties:
        id:
          type: string
          x-go-type: uuid.UUID
          x-go-type-import:
            name: uuid
            path: github.com/google/uuid
          example: 8edd8112-c415-11ed-b036-debe37e1cbd6
        schemaUrl:
          type: string
          example: https://someValidURL.com
        schemaType:
          type: string
          example: KYCAgeCredential
        schemaHash:
          type: string
          example: c9b2370371b7fa8b3dab2a5ba81b6838
        credentialSubject:
          $ref: '#/components/schemas/CredentialSubject'
        maxIssuance:
          type: integer
          x-omitempty: false
          nullable: true
        issuedClaims:
          type: integer
        expiration:
          $ref: '#/components/schemas/TimeUTC'
          x-omitempty: false
          nullable: true
        credentialExpiration:
          $ref: '#/components/schemas/TimeUTC'
          x-omitempty: false
          nullable: true
        createdAt:
          $ref: '#/components/schemas/TimeUTC'
        active:
          type: boolean
        status:
          type: string
          enum: [ active, inactive, exceeded ]
        proofTypes:
          type: array
          items:
            type: string
          example: [ "BJJSignature2021" ]
        refreshService:
          $ref: '#/components/schemas/RefreshService'
        displayMethod:
          $ref: '#/components/schemas/DisplayMethod'
        deepLink:
          type: string
          x-omitempty: false
          example: iden3comm://?request_uri=https%3A%2F%2Fissuer-demo.privado.id%2Fapi%2Fqr-store%3Fid%3Df780a169-8959-4380-9461-f7200e2ed3f4
        universalLink:
          type: string
          x-omitempty: false
          example: https://wallet.privado.id#request_uri=url


    DisplayMethodEntity:
      type: object
      required:
        - id
        - name
        - url
        - type
      properties:
        id:
          type: string
          x-go-type: uuid.UUID
          x-go-type-import:
            name: uuid
            path: github.com/google/uuid
          example: 8edd8112-c415-11ed-b036-debe37e1cbd6
        name:
          type: string
          example: "a display method name"
        url:
          type: string
          example: "https://someValidURL.com"
        type:
          type: string
          example: "Iden3BasicDisplayMethodV1"

    DisplayMethodPaginated:
      type: object
      required: [ items, meta ]
      properties:
        items:
          type: array
          items:
            $ref: '#/components/schemas/DisplayMethodEntity'
        meta:
          $ref: '#/components/schemas/PaginatedMetadata'

    CredentialSubject:
      type: object
      x-omitempty: false
      example:
        birthday: 19960424
        documentType: 2
        type: "KYCAgeCredential"

    CreateLinkRequest:
      type: object
      required:
        - schemaID
        - signatureProof
        - mtProof
        - credentialSubject
      properties:
        schemaID:
          type: string
          x-go-type: uuid.UUID
          x-omitempty: false
        credentialExpiration:
          type: string
          format: date-time
          example: 2025-04-17T11:40:43.681857-03:00
        expiration:
          type: string
          format: date-time
          example: 2025-04-17T11:40:43.681857-03:00
        limitedClaims:
          type: integer
          example: 5
          x-omitempty: false
        signatureProof:
          type: boolean
          example: true
        mtProof:
          type: boolean
          example: false
        credentialSubject:
          $ref: '#/components/schemas/CredentialSubject'
        refreshService:
          $ref: '#/components/schemas/RefreshService'
        displayMethod:
          $ref: '#/components/schemas/DisplayMethod'

    CredentialLinkQrCodeResponse:
      type: object
      required:
        - issuer
        - deepLink
        - universalLink
        - message
        - sessionID
        - linkID
        - linkDetail
      properties:
        issuer:
          $ref: '#/components/schemas/IssuerDescription'
        message:
          type: string
        deepLink:
          type: string
          example: iden3comm://?request_uri=https%3A%2F%2Fissuer-demo.privado.id%2Fapi%2Fqr-store%3Fid%3Df780a169-8959-4380-9461-f7200e2ed3f4
        universalLink:
          type: string
          example: https://wallet.privado.id#request_uri=url
        linkDetail:
          $ref: '#/components/schemas/LinkSimple'

    IssuerDescription:
      type: object
      required:
        - displayName
        - logo
      properties:
        displayName:
          type: string
          example: my issuer
        logo:
          type: string
          example: "http://my-public-logo/logo.jpg"

    LinkSimple:
      type: object
      required:
        - id
        - schemaUrl
        - schemaType
        - proofTypes
        - schemaHash
      properties:
        id:
          type: string
          x-go-type: uuid.UUID
          x-go-type-import:
            name: uuid
            path: github.com/google/uuid
          example: 8edd8112-c415-11ed-b036-debe37e1cbd6
        schemaUrl:
          type: string
          example: https://someValidURL.com
        schemaType:
          type: string
          example: KYCAgeCredential
        schemaHash:
          type: string
          example: c9b2370371b7fa8b3dab2a5ba81b6838
        proofTypes:
          type: array
          items:
            type: string
          example: [ "BJJSignature2021" ]

    CreateConnectionRequest:
      type: object
      required: [ userDID, userDoc, issuerDoc ]
      properties:
        userDID:
          type: string
          example: did:polygonid:polygon:amoy:2qMZrfBsXuGFTwSqkqYki78zF3pe1vtXoqH4yRLsfs
        userDoc:
          type: object
          format: byte
        issuerDoc:
          type: object
          format: byte
    
    SupportedNetworks:
      type: object
      x-omitempty: false
      required:
        - blockchain
        - networks
      properties:
        blockchain:
          type: string
          example: "polygon"
        networks:
          type: array
          items:
            $ref: '#/components/schemas/NetworkData'

    NetworkData:
      type: object
      required:
        - name
        - credentialStatus
      properties:
        name:
          type: string
          example: "amoy"
        credentialStatus:
          type: array
          items:
            type: string
            example: "Iden3commRevocationStatusV1.0"

    Offer:
      type: object
      x-go-type: protocol.CredentialsOfferMessage
      x-go-type-import:
        name: protocol
        path: github.com/iden3/iden3comm/v2/protocol

<<<<<<< HEAD
    CreateKeyRequest:
      type: object
      required:
        - keyType
        - name
      properties:
        keyType:
          type: string
          x-omitempty: false
          example: "babyjubJub"
          enum: [ babyjubJub, secp256k1 ]
        name:
          type: string
          example: "my key"

    CreateKeyResponse:
      type: object
      required:
        - id
      properties:
        id:
          type: string
          x-omitempty: false
          description: base64 encoded keyID
          example: a2V5cy9kaWQ6aWRlbjM6cG9seWdvbjphbW95OnhKQktvbkJ1dWdKbW1aMkdvS2gzOTM

    Key:
      type: object
      required:
        - id
        - keyType
        - publicKey
        - isAuthCredential
        - name
      properties:
        id:
          type: string
          x-omitempty: false
          example: ZGlkOnBvbHlnb25pZDpwb2x5Z29uOmFtb3k6MnFRNjhKa1JjZjN5cXBYanRqVVQ3WjdVeW1TV0hzYll
          description: base64 encoded keyID
        keyType:
          type: string
          x-omitempty: false
          example: "babyjubJub"
          enum: [ babyjubJub, secp256k1 ]
        publicKey:
          type: string
          x-omitempty: false
          example: "0x04e3e7e"
        isAuthCredential:
          type: boolean
          x-omitempty: false
          example: true
        name:
          type: string
          x-omitempty: false
          example: "my key"

    KeysPaginated:
      type: object
      required: [ items, meta ]
      properties:
        items:
          type: array
          items:
            $ref: '#/components/schemas/Key'
        meta:
          $ref: '#/components/schemas/PaginatedMetadata'
=======
    CreateDisplayMethodRequest:
        type: object
        required:
          - name
          - url
        properties:
          name:
            type: string
            example: "My Display Method"
          url:
            type: string
            example: "https://my-display-method.com"
          type:
            type: string
            example: "Iden3BasicDisplayMethodV1"
            description: "Display method type (Iden3BasicDisplayMethodV1 is default value)"
>>>>>>> 241ad973


  parameters:
    credentialStatusType:
      name: credentialStatusType
      in: query
      required: false
      description: |
        credential status type, e.g: Iden3ReverseSparseMerkleTreeProof
      schema:
        type: string

    id:
      name: id
      in: path
      required: true
      description: |
        UUID parameter, e.g: 8edd8112-c415-11ed-b036-debe37e1cbd6
      schema:
        type: string
        x-go-type: uuid.UUID
        x-go-type-import:
          name: uuid
          path: github.com/google/uuid

    linkID:
      name: linkID
      in: query
      required: true
      description: |
        Session ID e.g: 89d298fa-15a6-4a1d-ab13-d1069467eedd
      schema:
        type: string
        x-go-type: uuid.UUID
        x-go-type-import:
          name: uuid
          path: github.com/google/uuid

    sessionID:
      name: sessionID
      in: query
      required: true
      description: |
        Session ID e.g: 89d298fa-15a6-4a1d-ab13-d1069467eedd
      schema:
        type: string
        x-go-type: uuid.UUID
        x-go-type-import:
          name: uuid
          path: github.com/google/uuid

    pathIdentifier:
      name: identifier
      in: path
      required: true
      description: Issuer identifier
      schema:
        type: string

    pathIdentifier2:
      name: identifier
      in: path
      required: true
      description: Issuer identifier
      schema:
        type: string
        x-go-type: Identity
        x-go-type-import:
          name: customIdentity
          path: github.com/polygonid/sh-id-platform/internal/api

    pathClaim:
      name: id
      in: path
      required: true
      description: Claim identifier
      schema:
        type: string

    pathNonce:
      name: nonce
      in: path
      required: true
      description: Claim nonce
      schema:
        type: integer
        format: int64

    pathKeyID:
      name: id
      in: path
      required: true
      description: Key ID in base64
      schema:
        type: string


  responses:
    '400':
      description: 'Bad Request'
      content:
        application/json:
          schema:
            $ref: '#/components/schemas/GenericErrorMessage'
    '401':
      description: 'Unauthorized'
      content:
        application/json:
          schema:
            $ref: '#/components/schemas/GenericErrorMessage'
    '402':
      description: 'Payment Required'
      content:
        application/json:
          schema:
            $ref: '#/components/schemas/GenericErrorMessage'
    '403':
      description: 'Permission Denied'
      content:
        application/json:
          schema:
            $ref: '#/components/schemas/GenericErrorMessage'
    '404':
      description: 'Not found'
      content:
        application/json:
          schema:
            $ref: '#/components/schemas/GenericErrorMessage'
    '409':
      description: 'Conflict'
      content:
        application/json:
          schema:
            $ref: '#/components/schemas/GenericErrorMessage'
    '407':
      description: 'Proxy Authentication Required'
      content:
        application/json:
          schema:
            $ref: '#/components/schemas/GenericErrorMessage'
    '410':
      description: 'Gone'
      content:
        application/json:
          schema:
            $ref: '#/components/schemas/GenericErrorMessage'
    '422':
      description: 'Unprocessable Content'
      content:
        application/json:
          schema:
            $ref: '#/components/schemas/GenericErrorMessage'
    '500':
      description: 'Internal Server  error'
      content:
        application/json:
          schema:
            $ref: '#/components/schemas/GenericErrorMessage'
    '500-CreateIdentity':
      description: 'Internal Server error'
      content:
        application/json:
          schema:
            type: object
            properties:
              requestID:
                type: string
              code:
                type: integer
              error:
                type: string<|MERGE_RESOLUTION|>--- conflicted
+++ resolved
@@ -1343,19 +1343,6 @@
         '500':
           $ref: '#/components/responses/500'
 
-<<<<<<< HEAD
-  /v2/identities/{identifier}/keys:
-    post:
-      summary: Create a Key
-      operationId: CreateKey
-      description: Endpoint to create a new key.
-      tags:
-        - Key Management
-      security:
-        - basicAuth: [ ]
-      parameters:
-        - $ref: '#/components/parameters/pathIdentifier2'
-=======
   # Display Methods
   /v2/identities/{identifier}/display-method:
     post:
@@ -1368,26 +1355,11 @@
         - Display Methods
       parameters:
         - $ref: '#/components/parameters/pathIdentifier'
->>>>>>> 241ad973
       requestBody:
         required: true
         content:
           application/json:
             schema:
-<<<<<<< HEAD
-              $ref: '#/components/schemas/CreateKeyRequest'
-      responses:
-        '201':
-          description: Crated Key
-          content:
-            application/json:
-              schema:
-                $ref: '#/components/schemas/CreateKeyResponse'
-        '400':
-          $ref: '#/components/responses/400'
-        '401':
-          $ref: '#/components/responses/401'
-=======
               $ref: '#/components/schemas/CreateDisplayMethodRequest'
       responses:
         '201':
@@ -1398,54 +1370,10 @@
                 $ref: '#/components/schemas/UUIDResponse'
         '400':
           $ref: '#/components/responses/400'
->>>>>>> 241ad973
         '500':
           $ref: '#/components/responses/500'
 
     get:
-<<<<<<< HEAD
-      summary: Get Keys
-      operationId: GetKeys
-      description: |
-        Returns a list of Keys for the provided identity.
-      security:
-        - basicAuth: [ ]
-      tags:
-        - Key Management
-      parameters:
-        - $ref: '#/components/parameters/pathIdentifier2'
-        - in: query
-          name: max_results
-          schema:
-            type: integer
-            format: uint
-            example: 50
-            default: 50
-          description: Number of items to fetch on each page. Minimum is 10. Default is 50. No maximum by the moment.
-        - in: query
-          name: page
-          schema:
-            type: integer
-            format: uint
-            minimum: 1
-            example: 1
-          description: Page to fetch. First is one. If omitted, page 1 will be returned.
-        - in: query
-          name: type
-          schema:
-            type: string
-            x-omitempty: false
-            example: "babyjubJub"
-            enum: [ babyjubJub, secp256k1 ]
-          description: If not provided, all keys will be returned.
-      responses:
-        '200':
-          description: Keys collection
-          content:
-            application/json:
-              schema:
-                $ref: '#/components/schemas/KeysPaginated'
-=======
       summary: Get All Display Methods
       operationId: GetAllDisplayMethods
       description: |
@@ -1490,7 +1418,6 @@
             application/json:
               schema:
                 $ref: '#/components/schemas/DisplayMethodPaginated'
->>>>>>> 241ad973
         '400':
           $ref: '#/components/responses/400'
         '404':
@@ -1498,31 +1425,6 @@
         '500':
           $ref: '#/components/responses/500'
 
-<<<<<<< HEAD
-  /v2/identities/{identifier}/keys/{id}:
-    get:
-      summary: Get a Key
-      operationId: GetKey
-      description: Get a specific key for the provided identity.
-      tags:
-        - Key Management
-      security:
-        - basicAuth: [ ]
-      parameters:
-        - $ref: '#/components/parameters/pathIdentifier2'
-        - $ref: '#/components/parameters/pathKeyID'
-      responses:
-        '200':
-          description: Key found
-          content:
-            application/json:
-              schema:
-                $ref: '#/components/schemas/Key'
-        '400':
-          $ref: '#/components/responses/400'
-        '401':
-          $ref: '#/components/responses/401'
-=======
   /v2/identities/{identifier}/display-method/{id}:
     get:
       summary: Get Display Method
@@ -1545,24 +1447,10 @@
                 $ref: '#/components/schemas/DisplayMethodEntity'
         '400':
           $ref: '#/components/responses/400'
->>>>>>> 241ad973
         '404':
           $ref: '#/components/responses/404'
         '500':
           $ref: '#/components/responses/500'
-<<<<<<< HEAD
-    patch:
-      summary: Update a Key
-      operationId: UpdateKey
-      description: Update a specific key.
-      tags:
-        - Key Management
-      security:
-        - basicAuth: [ ]
-      parameters:
-        - $ref: '#/components/parameters/pathIdentifier2'
-        - $ref: '#/components/parameters/pathKeyID'
-=======
 
     patch:
       summary: Update Display Method
@@ -1576,24 +1464,12 @@
       parameters:
         - $ref: '#/components/parameters/pathIdentifier'
         - $ref: '#/components/parameters/id'
->>>>>>> 241ad973
       requestBody:
         required: true
         content:
           application/json:
             schema:
               type: object
-<<<<<<< HEAD
-              required:
-                - name
-              properties:
-                name:
-                  type: string
-                  example: "New Key Name"
-      responses:
-        '200':
-          description: Key found
-=======
               properties:
                 name:
                   type: string
@@ -1608,38 +1484,16 @@
       responses:
         '200':
           description: Display Method updated
->>>>>>> 241ad973
           content:
             application/json:
               schema:
                 $ref: '#/components/schemas/GenericMessage'
         '400':
           $ref: '#/components/responses/400'
-<<<<<<< HEAD
-        '401':
-          $ref: '#/components/responses/401'
-=======
->>>>>>> 241ad973
         '404':
           $ref: '#/components/responses/404'
         '500':
           $ref: '#/components/responses/500'
-<<<<<<< HEAD
-    delete:
-      summary: Delete Key
-      operationId: DeleteKey
-      description: Remove a specific key for the provided identity.
-      tags:
-        - Identity
-      security:
-        - basicAuth: [ ]
-      parameters:
-        - $ref: '#/components/parameters/pathIdentifier2'
-        - $ref: '#/components/parameters/pathKeyID'
-      responses:
-        '200':
-          description: Key deleted
-=======
 
     delete:
       summary: Delete Display Method
@@ -1656,7 +1510,6 @@
       responses:
         '200':
           description: Display Method updated
->>>>>>> 241ad973
           content:
             application/json:
               schema:
@@ -1665,19 +1518,182 @@
           $ref: '#/components/responses/400'
         '404':
           $ref: '#/components/responses/404'
-<<<<<<< HEAD
+        '500':
+          $ref: '#/components/responses/500'
+  /v2/identities/{identifier}/keys:
+    post:
+      summary: Create a Key
+      operationId: CreateKey
+      description: Endpoint to create a new key.
+      tags:
+        - Key Management
+      security:
+        - basicAuth: [ ]
+      parameters:
+        - $ref: '#/components/parameters/pathIdentifier2'
+      requestBody:
+        required: true
+        content:
+          application/json:
+            schema:
+              $ref: '#/components/schemas/CreateKeyRequest'
+      responses:
+        '201':
+          description: Crated Key
+          content:
+            application/json:
+              schema:
+                $ref: '#/components/schemas/CreateKeyResponse'
+        '400':
+          $ref: '#/components/responses/400'
         '401':
           $ref: '#/components/responses/401'
         '500':
           $ref: '#/components/responses/500'
 
-
-          
-=======
-        '500':
-          $ref: '#/components/responses/500'
-
->>>>>>> 241ad973
+    get:
+      summary: Get Keys
+      operationId: GetKeys
+      description: |
+        Returns a list of Keys for the provided identity.
+      security:
+        - basicAuth: [ ]
+      tags:
+        - Key Management
+      parameters:
+        - $ref: '#/components/parameters/pathIdentifier2'
+        - in: query
+          name: max_results
+          schema:
+            type: integer
+            format: uint
+            example: 50
+            default: 50
+          description: Number of items to fetch on each page. Minimum is 10. Default is 50. No maximum by the moment.
+        - in: query
+          name: page
+          schema:
+            type: integer
+            format: uint
+            minimum: 1
+            example: 1
+          description: Page to fetch. First is one. If omitted, page 1 will be returned.
+        - in: query
+          name: type
+          schema:
+            type: string
+            x-omitempty: false
+            example: "babyjubJub"
+            enum: [ babyjubJub, secp256k1 ]
+          description: If not provided, all keys will be returned.
+      responses:
+        '200':
+          description: Keys collection
+          content:
+            application/json:
+              schema:
+                $ref: '#/components/schemas/KeysPaginated'
+        '400':
+          $ref: '#/components/responses/400'
+        '404':
+          $ref: '#/components/responses/404'
+        '500':
+          $ref: '#/components/responses/500'
+
+  /v2/identities/{identifier}/keys/{id}:
+    get:
+      summary: Get a Key
+      operationId: GetKey
+      description: Get a specific key for the provided identity.
+      tags:
+        - Key Management
+      security:
+        - basicAuth: [ ]
+      parameters:
+        - $ref: '#/components/parameters/pathIdentifier2'
+        - $ref: '#/components/parameters/pathKeyID'
+      responses:
+        '200':
+          description: Key found
+          content:
+            application/json:
+              schema:
+                $ref: '#/components/schemas/Key'
+        '400':
+          $ref: '#/components/responses/400'
+        '401':
+          $ref: '#/components/responses/401'
+        '404':
+          $ref: '#/components/responses/404'
+        '500':
+          $ref: '#/components/responses/500'
+    patch:
+      summary: Update a Key
+      operationId: UpdateKey
+      description: Update a specific key.
+      tags:
+        - Key Management
+      security:
+        - basicAuth: [ ]
+      parameters:
+        - $ref: '#/components/parameters/pathIdentifier2'
+        - $ref: '#/components/parameters/pathKeyID'
+      requestBody:
+        required: true
+        content:
+          application/json:
+            schema:
+              type: object
+              required:
+                - name
+              properties:
+                name:
+                  type: string
+                  example: "New Key Name"
+      responses:
+        '200':
+          description: Key found
+          content:
+            application/json:
+              schema:
+                $ref: '#/components/schemas/GenericMessage'
+        '400':
+          $ref: '#/components/responses/400'
+        '401':
+          $ref: '#/components/responses/401'
+        '404':
+          $ref: '#/components/responses/404'
+        '500':
+          $ref: '#/components/responses/500'
+    delete:
+      summary: Delete Key
+      operationId: DeleteKey
+      description: Remove a specific key for the provided identity.
+      tags:
+        - Identity
+      security:
+        - basicAuth: [ ]
+      parameters:
+        - $ref: '#/components/parameters/pathIdentifier2'
+        - $ref: '#/components/parameters/pathKeyID'
+      responses:
+        '200':
+          description: Key deleted
+          content:
+            application/json:
+              schema:
+                $ref: '#/components/schemas/GenericMessage'
+        '400':
+          $ref: '#/components/responses/400'
+        '404':
+          $ref: '#/components/responses/404'
+        '401':
+          $ref: '#/components/responses/401'
+        '500':
+          $ref: '#/components/responses/500'
+
+
+
 components:
   securitySchemes:
     basicAuth:
@@ -1823,7 +1839,7 @@
         authCredentialsIDs:
           type: array
           items:
-              type: string
+            type: string
 
     IdentityState:
       type: object
@@ -2249,8 +2265,8 @@
           type: object
           x-go-type: verifiable.W3CCredential
           x-go-type-import:
-              name: verifiable
-              path: "github.com/iden3/go-schema-processor/v2/verifiable"
+            name: verifiable
+            path: "github.com/iden3/go-schema-processor/v2/verifiable"
 
     AuthenticationResponse:
       type: object
@@ -2621,7 +2637,7 @@
         issuerDoc:
           type: object
           format: byte
-    
+
     SupportedNetworks:
       type: object
       x-omitempty: false
@@ -2659,7 +2675,23 @@
         name: protocol
         path: github.com/iden3/iden3comm/v2/protocol
 
-<<<<<<< HEAD
+    CreateDisplayMethodRequest:
+      type: object
+      required:
+        - name
+        - url
+      properties:
+        name:
+          type: string
+          example: "My Display Method"
+        url:
+          type: string
+          example: "https://my-display-method.com"
+        type:
+          type: string
+          example: "Iden3BasicDisplayMethodV1"
+          description: "Display method type (Iden3BasicDisplayMethodV1 is default value)"
+
     CreateKeyRequest:
       type: object
       required:
@@ -2728,24 +2760,7 @@
             $ref: '#/components/schemas/Key'
         meta:
           $ref: '#/components/schemas/PaginatedMetadata'
-=======
-    CreateDisplayMethodRequest:
-        type: object
-        required:
-          - name
-          - url
-        properties:
-          name:
-            type: string
-            example: "My Display Method"
-          url:
-            type: string
-            example: "https://my-display-method.com"
-          type:
-            type: string
-            example: "Iden3BasicDisplayMethodV1"
-            description: "Display method type (Iden3BasicDisplayMethodV1 is default value)"
->>>>>>> 241ad973
+
 
 
   parameters:
