package ports

import (
	"context"
	"encoding/json"
	"time"

	"github.com/google/uuid"
	core "github.com/iden3/go-iden3-core"
	"github.com/iden3/go-schema-processor/verifiable"

	"github.com/polygonid/sh-id-platform/internal/core/domain"
)

// ClaimRequest struct
type ClaimRequest struct {
	Schema                string
	DID                   *core.DID
	CredentialSchema      string
	CredentialSubject     json.RawMessage
	Expiration            *time.Time
	Type                  string
	Version               uint32
	SubjectPos            string
	MerklizedRootPosition string
}

// Validate ensures that a claim is correct
func (c *ClaimRequest) Validate() error {
	return nil
}

// NewClaimRequest returns a new claim object with the given parameters
func NewClaimRequest(schema string, did *core.DID, credentialSchema string, credentialSubject json.RawMessage, expiration *int64, typ string, cVersion *uint32, subjectPos *string, merklizedRootPosition *string) *ClaimRequest {
	req := &ClaimRequest{
		Schema:            schema,
		DID:               did,
		CredentialSchema:  credentialSchema,
		CredentialSubject: credentialSubject,
		Type:              typ,
	}
	if expiration != nil {
		t := time.Unix(*expiration, 0)
		req.Expiration = &t
	}
	if cVersion != nil {
		req.Version = *cVersion
	}
	if subjectPos != nil {
		req.SubjectPos = *subjectPos
	}
	if merklizedRootPosition != nil {
		req.MerklizedRootPosition = *merklizedRootPosition
	}
	return req
}

// ClaimsService is the interface implemented by the claim service
type ClaimsService interface {
	CreateClaim(ctx context.Context, claimReq *ClaimRequest) (*domain.Claim, error)
	Revoke(ctx context.Context, id string, nonce uint64, description string) error
<<<<<<< HEAD
	GetRevocationStatus(ctx context.Context, id string, nonce uint64) (*verifiable.RevocationStatus, error)
=======
	GetByID(ctx context.Context, issID *core.DID, id uuid.UUID) (*verifiable.W3CCredential, error)
>>>>>>> a68a5ab8
}<|MERGE_RESOLUTION|>--- conflicted
+++ resolved
@@ -59,9 +59,6 @@
 type ClaimsService interface {
 	CreateClaim(ctx context.Context, claimReq *ClaimRequest) (*domain.Claim, error)
 	Revoke(ctx context.Context, id string, nonce uint64, description string) error
-<<<<<<< HEAD
+	GetByID(ctx context.Context, issID *core.DID, id uuid.UUID) (*verifiable.W3CCredential, error)
 	GetRevocationStatus(ctx context.Context, id string, nonce uint64) (*verifiable.RevocationStatus, error)
-=======
-	GetByID(ctx context.Context, issID *core.DID, id uuid.UUID) (*verifiable.W3CCredential, error)
->>>>>>> a68a5ab8
 }