--- conflicted
+++ resolved
@@ -668,7 +668,7 @@
 			},
 		},
 		{
-			name: "should return an error",
+			name: "should return an error non existing identity",
 			did:  did2,
 			shouldReturnErr: shouldReturnErr{
 				err:     true,
@@ -688,8 +688,4 @@
 			}
 		})
 	}
-<<<<<<< HEAD
-=======
-
->>>>>>> 54a21932
 }