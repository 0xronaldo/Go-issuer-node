package services

import (
	"context"
	"errors"
	"fmt"
	"time"

	"github.com/google/uuid"
	core "github.com/iden3/go-iden3-core"
	"github.com/iden3/iden3comm/packers"
	"github.com/iden3/iden3comm/protocol"
	"github.com/jackc/pgx/v4"

	"github.com/polygonid/sh-id-platform/internal/common"
	"github.com/polygonid/sh-id-platform/internal/core/domain"
	"github.com/polygonid/sh-id-platform/internal/core/ports"
<<<<<<< HEAD
	"github.com/polygonid/sh-id-platform/internal/db"
	"github.com/polygonid/sh-id-platform/internal/jsonschema"
	"github.com/polygonid/sh-id-platform/internal/loader"
	"github.com/polygonid/sh-id-platform/internal/log"
	linkState "github.com/polygonid/sh-id-platform/pkg/link"
=======
	"github.com/polygonid/sh-id-platform/internal/loader"
	"github.com/polygonid/sh-id-platform/internal/repositories"
>>>>>>> 30fda7ff
)

var (
	// ErrLinkAlreadyActive link is already active
	ErrLinkAlreadyActive = errors.New("link is already active")
	// ErrLinkAlreadyInactive link is already inactive
	ErrLinkAlreadyInactive = errors.New("link is already inactive")
	// ErrLinkAlreadyExpired - link already expired
	ErrLinkAlreadyExpired = errors.New("can not issue a credential for an expired link")
	// ErrLinkMaxExceeded - link max exceeded
	ErrLinkMaxExceeded = errors.New("can not issue a credential for an expired link")
)

// Link - represents a link in the issuer node
type Link struct {
	storage          *db.Storage
	claimsService    ports.ClaimsService
	claimRepository  ports.ClaimsRepository
	linkRepository   ports.LinkRepository
	schemaRepository ports.SchemaRepository
	loaderFactory    loader.Factory
	sessionManager   ports.SessionRepository
}

// NewLinkService - constructor
func NewLinkService(storage *db.Storage, claimsService ports.ClaimsService, claimRepository ports.ClaimsRepository, linkRepository ports.LinkRepository, schemaRepository ports.SchemaRepository, loaderFactory loader.Factory, sessionManager ports.SessionRepository) ports.LinkService {
	return &Link{
		storage:          storage,
		claimsService:    claimsService,
		claimRepository:  claimRepository,
		linkRepository:   linkRepository,
		schemaRepository: schemaRepository,
		loaderFactory:    loaderFactory,
		sessionManager:   sessionManager,
	}
}

// Save - save a new credential
func (ls *Link) Save(
	ctx context.Context,
	did core.DID,
	maxIssuance *int,
	validUntil *time.Time,
	schemaID uuid.UUID,
	credentialExpiration *time.Time,
	credentialSignatureProof bool,
	credentialMTPProof bool,
	credentialAttributes []domain.CredentialAttrsRequest,
) (*domain.Link, error) {
	schema, err := ls.schemaRepository.GetByID(ctx, schemaID)
	if err != nil {
		return nil, err
	}
	link := domain.NewLink(did, maxIssuance, validUntil, schemaID, credentialExpiration, credentialSignatureProof, credentialMTPProof)

	if err := link.ProcessAttributes(ctx, ls.loaderFactory(schema.URL), credentialAttributes); err != nil {
		return nil, err
	}
<<<<<<< HEAD

	link := domain.NewLink(did, maxIssuance, validUntil, schemaID, credentialExpiration, credentialSignatureProof, credentialMTPProof, credentialAttributes)
	_, err = ls.linkRepository.Save(ctx, ls.storage.Pgx, link)
=======
	_, err = ls.linkRepository.Save(ctx, link)
>>>>>>> 30fda7ff
	if err != nil {
		return nil, err
	}
	link.Schema = schema
	return link, nil
}

// Activate - activates or deactivates a credential link
func (ls *Link) Activate(ctx context.Context, issuerID core.DID, linkID uuid.UUID, active bool) error {
	link, err := ls.linkRepository.GetByID(ctx, issuerID, linkID)
	if err != nil {
		return err
	}

	if link.Active && active {
		return ErrLinkAlreadyActive
	}

	if !link.Active && !active {
		return ErrLinkAlreadyInactive
	}

	link.Active = active
	_, err = ls.linkRepository.Save(ctx, ls.storage.Pgx, link)
	return err
}

// GetByID returns a link by id and issuerDID
func (ls *Link) GetByID(ctx context.Context, issuerID core.DID, id uuid.UUID) (*domain.Link, error) {
	link, err := ls.linkRepository.GetByID(ctx, issuerID, id)
	if errors.Is(err, repositories.ErrLinkDoesNotExist) {
		return nil, ErrLinkNotFound
	}
	if err != nil {
		return nil, err
	}
	if err := link.LoadAttributeTypes(ctx, ls.loaderFactory(link.Schema.URL)); err != nil {
		return nil, err
	}
	return link, nil
}

// Delete - delete a link by id
func (ls *Link) Delete(ctx context.Context, id uuid.UUID, did core.DID) error {
	return ls.linkRepository.Delete(ctx, id, did)
}

// CreateQRCode - generates a qr code for a link
func (ls *Link) CreateQRCode(ctx context.Context, issuerDID core.DID, linkID uuid.UUID, serverURL string) (*protocol.AuthorizationRequestMessage, string, error) {
	sessionID := uuid.New().String()
	reqID := uuid.New().String()
	qrCode := &protocol.AuthorizationRequestMessage{
		From:     issuerDID.String(),
		ID:       reqID,
		ThreadID: reqID,
		Typ:      packers.MediaTypePlainMessage,
		Type:     protocol.AuthorizationRequestMessageType,
		Body: protocol.AuthorizationRequestMessageBody{
			CallbackURL: fmt.Sprintf("%s/v1/credentials/links/callback?sessionID=%s&linkID=%s", serverURL, sessionID, linkID.String()),
			Reason:      authReason,
		},
	}

	err := ls.sessionManager.Set(ctx, sessionID, *qrCode)
	if err != nil {
		return nil, "", err
	}

	err = ls.sessionManager.SetLink(ctx, linkState.CredentialStateCacheKey(linkID.String(), sessionID), *linkState.NewStatePending())
	if err != nil {
		return nil, "", err
	}

	if err != nil {
		return nil, "", err
	}
	return qrCode, sessionID, err
}

// IssueClaim - Create a new claim
func (ls *Link) IssueClaim(ctx context.Context, sessionID string, issuerDID core.DID, userDID core.DID, linkID uuid.UUID, hostURL string) error {
	link, err := ls.linkRepository.GetByID(ctx, linkID)
	if err != nil {
		log.Error(ctx, "can not fetch the link", err)
		return err
	}

	if err := ls.validate(ctx, sessionID, link, linkID); err != nil {
		return err
	}

	schema, err := ls.schemaRepository.GetByID(ctx, link.SchemaID)
	if err != nil {
		log.Error(ctx, "can not fetch the schema", err)
		return err
	}

	credentialSubject := make(map[string]any)

	credentialSubject["id"] = userDID.String()
	for _, credAtt := range link.CredentialAttributes {
		credentialSubject[credAtt.Name] = credAtt.Value
	}

	claimReq := ports.NewCreateClaimRequest(&issuerDID,
		schema.URL,
		credentialSubject,
		common.ToPointer(link.CredentialExpiration.Unix()),
		schema.Type,
		nil, nil, nil,
		common.ToPointer(link.CredentialSignatureProof),
		common.ToPointer(link.CredentialMTPProof))

	credentialIssued, err := ls.claimsService.CreateCredential(ctx, claimReq)
	if err != nil {
		log.Error(ctx, "Can not create the claim", err.Error())
		return err
	}

	var credentialIssuedID uuid.UUID
	err = ls.storage.Pgx.BeginFunc(ctx,
		func(tx pgx.Tx) error {
			link.Issued += 1
			_, err := ls.linkRepository.Save(ctx, ls.storage.Pgx, link)
			if err != nil {
				return err
			}

			credentialIssuedID, err = ls.claimRepository.Save(ctx, ls.storage.Pgx, credentialIssued)
			if err != nil {
				return err
			}
			return nil
		})
	if err != nil {
		return err
	}
	credentialIssued.ID = credentialIssuedID

	r := &linkState.QRCodeMessage{
		ID:       uuid.NewString(),
		Typ:      "application/iden3comm-plain-json",
		Type:     linkState.CredentialOfferMessageType,
		ThreadID: uuid.NewString(),
		Body: linkState.CredentialsLinkMessageBody{
			URL: fmt.Sprintf("%s/v1/agent", hostURL),
			Credentials: []linkState.CredentialLink{{
				ID:          credentialIssued.ID.String(),
				Description: schema.Type,
			}},
		},
		From: issuerDID.String(),
		To:   userDID.String(),
	}

	err = ls.sessionManager.SetLink(ctx, linkState.CredentialStateCacheKey(linkID.String(), sessionID), *linkState.NewStateDone(r))
	if err != nil {
		log.Error(ctx, "can not set the sate", err)
		return err
	}

	return nil
}

// GetQRCode - return the link qr code.
func (ls *Link) GetQRCode(ctx context.Context, sessionID uuid.UUID, linkID uuid.UUID) (*linkState.State, error) {
	linkStateInCache, err := ls.sessionManager.GetLink(ctx, linkState.CredentialStateCacheKey(linkID.String(), sessionID.String()))
	if err != nil {
		log.Error(ctx, "error fetching the link state from the cache", "error", err)
		return nil, err
	}
	return &linkStateInCache, nil
}

func (ls *Link) validate(ctx context.Context, sessionID string, link *domain.Link, linkID uuid.UUID) error {
	if link.ValidUntil != nil && time.Now().UTC().After(*link.ValidUntil) {
		log.Debug(ctx, "can not issue a credential for an expired link")
		err := ls.sessionManager.SetLink(ctx, linkState.CredentialStateCacheKey(linkID.String(), sessionID), *linkState.NewStateError(ErrLinkAlreadyExpired))
		if err != nil {
			log.Error(ctx, "can not set the sate", err)
			return err
		}

		return ErrLinkAlreadyExpired
	}

	if link.MaxIssuance != nil && *link.MaxIssuance <= link.Issued {
		log.Debug(ctx, "can not dispatch more claims for this link")
		err := ls.sessionManager.SetLink(ctx, linkState.CredentialStateCacheKey(linkID.String(), sessionID), *linkState.NewStateError(ErrLinkMaxExceeded))
		if err != nil {
			log.Error(ctx, "can not set the sate", err)
			return err
		}

		return ErrLinkMaxExceeded
	}

	return nil
}<|MERGE_RESOLUTION|>--- conflicted
+++ resolved
@@ -15,16 +15,11 @@
 	"github.com/polygonid/sh-id-platform/internal/common"
 	"github.com/polygonid/sh-id-platform/internal/core/domain"
 	"github.com/polygonid/sh-id-platform/internal/core/ports"
-<<<<<<< HEAD
 	"github.com/polygonid/sh-id-platform/internal/db"
-	"github.com/polygonid/sh-id-platform/internal/jsonschema"
 	"github.com/polygonid/sh-id-platform/internal/loader"
 	"github.com/polygonid/sh-id-platform/internal/log"
+	"github.com/polygonid/sh-id-platform/internal/repositories"
 	linkState "github.com/polygonid/sh-id-platform/pkg/link"
-=======
-	"github.com/polygonid/sh-id-platform/internal/loader"
-	"github.com/polygonid/sh-id-platform/internal/repositories"
->>>>>>> 30fda7ff
 )
 
 var (
@@ -83,13 +78,7 @@
 	if err := link.ProcessAttributes(ctx, ls.loaderFactory(schema.URL), credentialAttributes); err != nil {
 		return nil, err
 	}
-<<<<<<< HEAD
-
-	link := domain.NewLink(did, maxIssuance, validUntil, schemaID, credentialExpiration, credentialSignatureProof, credentialMTPProof, credentialAttributes)
 	_, err = ls.linkRepository.Save(ctx, ls.storage.Pgx, link)
-=======
-	_, err = ls.linkRepository.Save(ctx, link)
->>>>>>> 30fda7ff
 	if err != nil {
 		return nil, err
 	}
@@ -171,7 +160,7 @@
 
 // IssueClaim - Create a new claim
 func (ls *Link) IssueClaim(ctx context.Context, sessionID string, issuerDID core.DID, userDID core.DID, linkID uuid.UUID, hostURL string) error {
-	link, err := ls.linkRepository.GetByID(ctx, linkID)
+	link, err := ls.linkRepository.GetByID(ctx, issuerDID, linkID)
 	if err != nil {
 		log.Error(ctx, "can not fetch the link", err)
 		return err
@@ -212,7 +201,7 @@
 	var credentialIssuedID uuid.UUID
 	err = ls.storage.Pgx.BeginFunc(ctx,
 		func(tx pgx.Tx) error {
-			link.Issued += 1
+			link.IssuedClaims += 1
 			_, err := ls.linkRepository.Save(ctx, ls.storage.Pgx, link)
 			if err != nil {
 				return err
@@ -276,7 +265,7 @@
 		return ErrLinkAlreadyExpired
 	}
 
-	if link.MaxIssuance != nil && *link.MaxIssuance <= link.Issued {
+	if link.MaxIssuance != nil && *link.MaxIssuance <= link.IssuedClaims {
 		log.Debug(ctx, "can not dispatch more claims for this link")
 		err := ls.sessionManager.SetLink(ctx, linkState.CredentialStateCacheKey(linkID.String(), sessionID), *linkState.NewStateError(ErrLinkMaxExceeded))
 		if err != nil {
