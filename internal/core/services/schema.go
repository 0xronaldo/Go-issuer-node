package services

import (
	"context"
	"errors"
	"fmt"
	"time"

	"github.com/google/uuid"
	"github.com/iden3/go-iden3-core/v2/w3c"

	"github.com/polygonid/sh-id-platform/internal/core/domain"
	"github.com/polygonid/sh-id-platform/internal/core/ports"
	"github.com/polygonid/sh-id-platform/internal/jsonschema"
	"github.com/polygonid/sh-id-platform/internal/loader"
	"github.com/polygonid/sh-id-platform/internal/log"
	"github.com/polygonid/sh-id-platform/internal/repositories"
)

type schema struct {
	repo                 ports.SchemaRepository
	loader               loader.DocumentLoader
	displayMethodService ports.DisplayMethodService
}

// NewSchema is the schema service constructor
func NewSchema(repo ports.SchemaRepository, loader loader.DocumentLoader, displayMethodService ports.DisplayMethodService) *schema {
	return &schema{repo: repo, loader: loader, displayMethodService: displayMethodService}
}

// GetByID returns a domain.Schema by ID
func (s *schema) GetByID(ctx context.Context, issuerDID w3c.DID, id uuid.UUID) (*domain.Schema, error) {
	schema, err := s.repo.GetByID(ctx, issuerDID, id)
	if errors.Is(err, repositories.ErrSchemaDoesNotExist) {
		return nil, ErrSchemaNotFound
	}
	if err != nil {
		return nil, err
	}
	schemaID := schema.ID
	schema, err = s.fixSchemaContext(ctx, schema)
	if err != nil {
		log.Error(ctx, "fixing schema context", "err", err, "schema", schemaID)
		return nil, fmt.Errorf("fixing schema context: %w", err)
	}
	return schema, nil
}

// fixSchemaContext updates the schema context url if it is empty. This will happen in old installations
// that did not have the context url stored in the database
// There is no action in DB if the context url is already stored
func (s *schema) fixSchemaContext(ctx context.Context, schema *domain.Schema) (*domain.Schema, error) {
	if schema.ContextURL == "" {
		remoteSchema, err := jsonschema.Load(ctx, schema.URL, s.loader)
		if err != nil {
			log.Error(ctx, "loading jsonschema", "err", err, "jsonschema", schema.URL)
			return nil, ErrLoadingSchema
		}
		contextUrl, err := remoteSchema.JSONLdContext()
		if err != nil {
			log.Error(ctx, "getting jsonld context", "err", err, "jsonschema", schema.URL)
			return nil, ErrProcessSchema
		}
		schema.ContextURL = contextUrl
		if err := s.repo.Update(ctx, schema); err != nil {
			return nil, fmt.Errorf("updating schema: %w", err)
		}
	}
	return schema, nil
}

// GetAll return all schemas in the database that matches the query string
func (s *schema) GetAll(ctx context.Context, issuerDID w3c.DID, query *string) ([]domain.Schema, error) {
	return s.repo.GetAll(ctx, issuerDID, query)
}

// ImportSchema process an schema url and imports into the system
func (s *schema) ImportSchema(ctx context.Context, did w3c.DID, req *ports.ImportSchemaRequest) (*domain.Schema, error) {
	remoteSchema, err := jsonschema.Load(ctx, req.URL, s.loader)
	if err != nil {
		log.Error(ctx, "loading jsonschema", "err", err, "jsonschema", req.URL)
		return nil, ErrLoadingSchema
	}
	attributeNames, err := remoteSchema.Attributes()
	if err != nil {
		log.Error(ctx, "processing jsonschema", "err", err, "jsonschema", req.URL)
		return nil, ErrProcessSchema
	}

	hash, err := remoteSchema.SchemaHash(req.SType)
	if err != nil {
		log.Error(ctx, "hashing schema", "err", err, "jsonschema", req.URL)
		return nil, ErrProcessSchema
	}
	contextUrl, err := remoteSchema.JSONLdContext()
	if err != nil {
		log.Error(ctx, "getting jsonld context", "err", err, "jsonschema", req.URL)
		return nil, ErrProcessSchema
	}

	if req.DisplayMethodID != nil {
		_, err := s.displayMethodService.GetByID(ctx, did, *req.DisplayMethodID)
		if err != nil {
			log.Error(ctx, "getting display method", "err", err)
			return nil, ErrDisplayMethodNotFound
		}
	}

	schema := &domain.Schema{
<<<<<<< HEAD
		ID:              uuid.New(),
		IssuerDID:       did,
		URL:             req.URL,
		Type:            req.SType,
		Version:         req.Version,
		Title:           req.Title,
		Description:     req.Description,
		Hash:            hash,
		Words:           attributeNames.SchemaAttrs(),
		DisplayMethodID: req.DisplayMethodID,
		CreatedAt:       time.Now(),
=======
		ID:          uuid.New(),
		IssuerDID:   did,
		URL:         req.URL,
		Type:        req.SType,
		ContextURL:  contextUrl,
		Version:     req.Version,
		Title:       req.Title,
		Description: req.Description,
		Hash:        hash,
		Words:       attributeNames.SchemaAttrs(),
		CreatedAt:   time.Now(),
>>>>>>> 48aec253
	}

	if err := s.repo.Save(ctx, schema); err != nil {
		log.Error(ctx, "saving imported schema", "err", err)
		return nil, err
	}
	return schema, nil
}

// Update updates a schema
func (s *schema) Update(ctx context.Context, schema *domain.Schema) error {
	if schema.DisplayMethodID != nil {
		_, err := s.displayMethodService.GetByID(ctx, schema.IssuerDID, *schema.DisplayMethodID)
		if err != nil {
			log.Error(ctx, "getting display method", "err", err)
			return ErrDisplayMethodNotFound
		}
	}
	return s.repo.Update(ctx, schema)
}<|MERGE_RESOLUTION|>--- conflicted
+++ resolved
@@ -107,11 +107,11 @@
 	}
 
 	schema := &domain.Schema{
-<<<<<<< HEAD
 		ID:              uuid.New(),
 		IssuerDID:       did,
 		URL:             req.URL,
 		Type:            req.SType,
+		ContextURL:      contextUrl,
 		Version:         req.Version,
 		Title:           req.Title,
 		Description:     req.Description,
@@ -119,19 +119,6 @@
 		Words:           attributeNames.SchemaAttrs(),
 		DisplayMethodID: req.DisplayMethodID,
 		CreatedAt:       time.Now(),
-=======
-		ID:          uuid.New(),
-		IssuerDID:   did,
-		URL:         req.URL,
-		Type:        req.SType,
-		ContextURL:  contextUrl,
-		Version:     req.Version,
-		Title:       req.Title,
-		Description: req.Description,
-		Hash:        hash,
-		Words:       attributeNames.SchemaAttrs(),
-		CreatedAt:   time.Now(),
->>>>>>> 48aec253
 	}
 
 	if err := s.repo.Save(ctx, schema); err != nil {
