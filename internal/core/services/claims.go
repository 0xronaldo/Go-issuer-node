--- conflicted
+++ resolved
@@ -27,10 +27,7 @@
 var (
 	ErrJSONLdContext = errors.New("jsonLdContext must be a string") // ErrJSONLdContext Field jsonLdContext must be a string
 	ErrProcessSchema = errors.New("cannot process schema")          // ErrProcessSchema Cannot process schema
-<<<<<<< HEAD
-	ErrClaimNotFound = errors.New("claim not found")                // ErrClaimNotFound Cannot retrieve the given claim
-=======
->>>>>>> a9e5bbf7
+	ErrClaimNotFound = errors.New("claim not found")                // ErrClaimNotFound Cannot retrieve the given claim 	// ErrProcessSchema Cannot process schema
 )
 
 // ClaimCfg claim service configuration
