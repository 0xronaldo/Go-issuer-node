--- conflicted
+++ resolved
@@ -49,13 +49,10 @@
 	ErrInvalidCredentialSubject          = errors.New("credential subject does not match the provided schema")         // ErrInvalidCredentialSubject means the credentialSubject does not match the schema provided
 	ErrUnsupportedRefreshServiceType     = errors.New("unsupported refresh service type")                              // ErrUnsupportedRefreshServiceType means the refresh service type is not supported
 	ErrRefreshServiceLacksExpirationTime = errors.New("credential request with refresh service lacks expiration time") // ErrRefreshServiceLacksExpirationTime means the credential request includes a refresh service, but the expiration time is not set
-<<<<<<< HEAD
 	ErrRefreshServiceLacksURL            = errors.New("credential request with refresh service lacks url")             // ErrRefreshServiceLacksURL means the credential request includes a refresh service, but the url is not set
 	ErrDisplayMethodLacksURL             = errors.New("credential request with display method lacks url")              // ErrDisplayMethodLacksURL means the credential request includes a display method, but the url is not set
 	ErrUnsupportedDisplayMethodType      = errors.New("unsupported display method type")                               // ErrUnsupportedDisplayMethodType means the display method type is not supported
-=======
 	ErrEmptyMTPProof                     = errors.New("mtp credentials must have a mtp proof to be fetched")           // ErrEmptyMTPProof means that a credential of MTP type can not be fetched if it does not contain the proof
->>>>>>> a29db4db
 )
 
 type claim struct {
@@ -666,7 +663,6 @@
 }
 
 func (c *claim) guardCreateClaimRequest(req *ports.CreateClaimRequest) error {
-<<<<<<< HEAD
 	type guardFunc func() error
 
 	guards := []guardFunc{
@@ -720,10 +716,6 @@
 				return ErrUnsupportedDisplayMethodType
 			}
 		},
-=======
-	if _, err := url.ParseRequestURI(req.Schema); err != nil {
-		return ErrMalformedURL
->>>>>>> a29db4db
 	}
 	if req.RefreshService != nil {
 		if req.Expiration == nil {
@@ -733,6 +725,13 @@
 			return ErrUnsupportedRefreshServiceType
 		}
 	}
+
+	for _, guard := range guards {
+		if err := guard(); err != nil {
+			return err
+		}
+	}
+
 	return nil
 }
 
