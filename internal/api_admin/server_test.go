--- conflicted
+++ resolved
@@ -506,11 +506,7 @@
 	}
 }
 
-<<<<<<< HEAD
-func TestServer_RevokeCredential(t *testing.T) {
-=======
 func TestServer_GetCredential(t *testing.T) {
->>>>>>> 02fb7bb6
 	const (
 		method     = "polygonid"
 		blockchain = "polygon"
@@ -525,18 +521,6 @@
 	revocationRepository := repositories.NewRevocation()
 	rhsp := reverse_hash.NewRhsPublisher(nil, false)
 	connectionsRepository := repositories.NewConnections()
-<<<<<<< HEAD
-	identityService := services.NewIdentity(&KMSMock{}, identityRepo, mtRepo, identityStateRepo, mtService, claimsRepo, revocationRepository, connectionsRepository, storage, rhsp, nil, nil)
-	schemaService := services.NewSchema(loader.CachedFactory(loader.HTTPFactory, cachex))
-
-	claimsConf := services.ClaimCfg{
-		RHSEnabled: false,
-		Host:       "host",
-	}
-	claimsService := services.NewClaim(claimsRepo, schemaService, identityService, mtService, identityStateRepo, storage, claimsConf)
-
-	fixture := tests.NewFixture(storage)
-=======
 	identityService := services.NewIdentity(keyStore, identityRepo, mtRepo, identityStateRepo, mtService, claimsRepo, revocationRepository, connectionsRepository, storage, rhsp, nil, nil)
 	schemaService := services.NewSchema(loader.CachedFactory(loader.HTTPFactory, cachex))
 	claimsConf := services.ClaimCfg{
@@ -544,43 +528,12 @@
 		Host:       "http://host",
 	}
 	claimsService := services.NewClaim(claimsRepo, schemaService, identityService, mtService, identityStateRepo, storage, claimsConf)
->>>>>>> 02fb7bb6
 	connectionsService := services.NewConnection(connectionsRepository, storage)
 	iden, err := identityService.Create(ctx, method, blockchain, network, "polygon-test")
 	require.NoError(t, err)
 
 	did, err := core.ParseDID(iden.Identifier)
 	require.NoError(t, err)
-<<<<<<< HEAD
-
-	cfg.APIUI.IssuerDID = *did
-
-	server := NewServer(&cfg, NewIdentityMock(), claimsService, NewAdminSchemaMock(), connectionsService, NewPublisherMock(), NewPackageManagerMock(), nil)
-
-	idClaim, err := uuid.NewUUID()
-	require.NoError(t, err)
-	nonce := int64(123)
-	revNonce := domain.RevNonceUint64(nonce)
-	fixture.CreateClaim(t, &domain.Claim{
-		ID:              idClaim,
-		Identifier:      common.ToPointer(did.String()),
-		Issuer:          did.String(),
-		SchemaHash:      "ca938857241db9451ea329256b9c06e5",
-		SchemaURL:       "https://raw.githubusercontent.com/iden3/claim-schema-vocab/main/schemas/json-ld/auth.json-ld",
-		SchemaType:      "AuthBJJCredential",
-		OtherIdentifier: "",
-		Expiration:      0,
-		Version:         0,
-		RevNonce:        revNonce,
-		CoreClaim:       domain.CoreClaim{},
-		Status:          nil,
-	})
-
-	handler := getHandler(context.Background(), server)
-
-	type expected struct {
-		response RevokeCredentialResponseObject
-=======
 	cfg.APIUI.IssuerDID = *did
 	server := NewServer(&cfg, NewIdentityMock(), claimsService, NewSchemaAdminMock(), connectionsService, NewPublisherMock(), NewPackageManagerMock(), nil)
 
@@ -600,24 +553,12 @@
 	type expected struct {
 		message  *string
 		response GetCredential200JSONResponse
->>>>>>> 02fb7bb6
 		httpCode int
 	}
 
 	type testConfig struct {
 		name     string
 		auth     func() (string, string)
-<<<<<<< HEAD
-		nonce    int64
-		expected expected
-	}
-
-	for _, tc := range []testConfig{
-		{
-			name:  "No auth header",
-			auth:  authWrong,
-			nonce: nonce,
-=======
 		request  GetCredentialRequestObject
 		expected expected
 	}
@@ -628,44 +569,11 @@
 			request: GetCredentialRequestObject{
 				Id: uuid.New(),
 			},
->>>>>>> 02fb7bb6
 			expected: expected{
 				httpCode: http.StatusUnauthorized,
 			},
 		},
 		{
-<<<<<<< HEAD
-			name:  "should revoke the claim",
-			auth:  authOk,
-			nonce: nonce,
-			expected: expected{
-				httpCode: 202,
-				response: RevokeCredential202JSONResponse{
-					Message: "claim revocation request sent",
-				},
-			},
-		},
-		{
-			name:  "should get an error wrong nonce",
-			auth:  authOk,
-			nonce: int64(1231323),
-			expected: expected{
-				httpCode: 404,
-				response: RevokeCredential404JSONResponse{N404JSONResponse{
-					Message: "the claim does not exist",
-				}},
-			},
-		},
-		{
-			name:  "should get an error - duplicated nonce",
-			auth:  authOk,
-			nonce: nonce,
-			expected: expected{
-				httpCode: 500,
-				response: RevokeCredential500JSONResponse{N500JSONResponse{
-					Message: "error revoking the claim: cannot add revocation nonce: 123 to revocation merkle tree: the entry index already exists in the tree",
-				}},
-=======
 			name: "should return an error, claim not found",
 			auth: authOk,
 			request: GetCredentialRequestObject{
@@ -701,34 +609,11 @@
 					SchemaType: claim.SchemaType,
 				},
 				httpCode: http.StatusOK,
->>>>>>> 02fb7bb6
 			},
 		},
 	} {
 		t.Run(tc.name, func(t *testing.T) {
 			rr := httptest.NewRecorder()
-<<<<<<< HEAD
-			url := fmt.Sprintf("/v1/credentials/revoke/%d", tc.nonce)
-			req, err := http.NewRequest(http.MethodPost, url, nil)
-			req.SetBasicAuth(tc.auth())
-			require.NoError(t, err)
-			handler.ServeHTTP(rr, req)
-			require.Equal(t, tc.expected.httpCode, rr.Code)
-
-			switch v := tc.expected.response.(type) {
-			case RevokeCredential202JSONResponse:
-				var response RevokeCredential202JSONResponse
-				assert.NoError(t, json.Unmarshal(rr.Body.Bytes(), &response))
-				assert.Equal(t, response.Message, v.Message)
-			case RevokeCredential404JSONResponse:
-				var response RevokeCredential404JSONResponse
-				assert.NoError(t, json.Unmarshal(rr.Body.Bytes(), &response))
-				assert.Equal(t, response.Message, v.Message)
-			case RevokeCredential500JSONResponse:
-				var response RevokeCredential500JSONResponse
-				assert.NoError(t, json.Unmarshal(rr.Body.Bytes(), &response))
-				assert.Equal(t, response.Message, v.Message)
-=======
 			url := fmt.Sprintf("/v1/credentials/%s", tc.request.Id.String())
 
 			req, err := http.NewRequest(http.MethodGet, url, nil)
@@ -762,8 +647,146 @@
 				var response GetCredential400JSONResponse
 				require.NoError(t, json.Unmarshal(rr.Body.Bytes(), &response))
 				assert.Equal(t, *tc.expected.message, response.Message)
->>>>>>> 02fb7bb6
 			}
 		})
 	}
+}
+
+func TestServer_RevokeCredential(t *testing.T) {
+	const (
+		method     = "polygonid"
+		blockchain = "polygon"
+		network    = "mumbai"
+	)
+	ctx := log.NewContext(context.Background(), log.LevelDebug, log.OutputText, os.Stdout)
+	identityRepo := repositories.NewIdentity()
+	claimsRepo := repositories.NewClaims()
+	identityStateRepo := repositories.NewIdentityState()
+	mtRepo := repositories.NewIdentityMerkleTreeRepository()
+	mtService := services.NewIdentityMerkleTrees(mtRepo)
+	revocationRepository := repositories.NewRevocation()
+	rhsp := reverse_hash.NewRhsPublisher(nil, false)
+	connectionsRepository := repositories.NewConnections()
+	identityService := services.NewIdentity(&KMSMock{}, identityRepo, mtRepo, identityStateRepo, mtService, claimsRepo, revocationRepository, connectionsRepository, storage, rhsp, nil, nil)
+	schemaService := services.NewSchema(loader.CachedFactory(loader.HTTPFactory, cachex))
+
+	claimsConf := services.ClaimCfg{
+		RHSEnabled: false,
+		Host:       "host",
+	}
+	claimsService := services.NewClaim(claimsRepo, schemaService, identityService, mtService, identityStateRepo, storage, claimsConf)
+
+	fixture := tests.NewFixture(storage)
+	connectionsService := services.NewConnection(connectionsRepository, storage)
+	iden, err := identityService.Create(ctx, method, blockchain, network, "polygon-test")
+	require.NoError(t, err)
+
+	did, err := core.ParseDID(iden.Identifier)
+	require.NoError(t, err)
+
+	cfg.APIUI.IssuerDID = *did
+
+	server := NewServer(&cfg, NewIdentityMock(), claimsService, NewAdminSchemaMock(), connectionsService, NewPublisherMock(), NewPackageManagerMock(), nil)
+
+	idClaim, err := uuid.NewUUID()
+	require.NoError(t, err)
+	nonce := int64(123)
+	revNonce := domain.RevNonceUint64(nonce)
+	fixture.CreateClaim(t, &domain.Claim{
+		ID:              idClaim,
+		Identifier:      common.ToPointer(did.String()),
+		Issuer:          did.String(),
+		SchemaHash:      "ca938857241db9451ea329256b9c06e5",
+		SchemaURL:       "https://raw.githubusercontent.com/iden3/claim-schema-vocab/main/schemas/json-ld/auth.json-ld",
+		SchemaType:      "AuthBJJCredential",
+		OtherIdentifier: "",
+		Expiration:      0,
+		Version:         0,
+		RevNonce:        revNonce,
+		CoreClaim:       domain.CoreClaim{},
+		Status:          nil,
+	})
+
+	handler := getHandler(context.Background(), server)
+
+	type expected struct {
+		response RevokeCredentialResponseObject
+		httpCode int
+	}
+
+	type testConfig struct {
+		name     string
+		auth     func() (string, string)
+		nonce    int64
+		expected expected
+	}
+
+	for _, tc := range []testConfig{
+		{
+			name:  "No auth header",
+			auth:  authWrong,
+			nonce: nonce,
+			expected: expected{
+				httpCode: http.StatusUnauthorized,
+			},
+		},
+		{
+			name:  "should revoke the claim",
+			auth:  authOk,
+			nonce: nonce,
+			expected: expected{
+				httpCode: 202,
+				response: RevokeCredential202JSONResponse{
+					Message: "claim revocation request sent",
+				},
+			},
+		},
+		{
+			name:  "should get an error wrong nonce",
+			auth:  authOk,
+			nonce: int64(1231323),
+			expected: expected{
+				httpCode: 404,
+				response: RevokeCredential404JSONResponse{N404JSONResponse{
+					Message: "the claim does not exist",
+				}},
+			},
+		},
+		{
+			name:  "should get an error - duplicated nonce",
+			auth:  authOk,
+			nonce: nonce,
+			expected: expected{
+				httpCode: 500,
+				response: RevokeCredential500JSONResponse{N500JSONResponse{
+					Message: "error revoking the claim: cannot add revocation nonce: 123 to revocation merkle tree: the entry index already exists in the tree",
+				}},
+			},
+		},
+	} {
+		t.Run(tc.name, func(t *testing.T) {
+			rr := httptest.NewRecorder()
+			url := fmt.Sprintf("/v1/credentials/revoke/%d", tc.nonce)
+			req, err := http.NewRequest(http.MethodPost, url, nil)
+			req.SetBasicAuth(tc.auth())
+			require.NoError(t, err)
+			handler.ServeHTTP(rr, req)
+			require.Equal(t, tc.expected.httpCode, rr.Code)
+
+			switch v := tc.expected.response.(type) {
+			case RevokeCredential202JSONResponse:
+				var response RevokeCredential202JSONResponse
+				assert.NoError(t, json.Unmarshal(rr.Body.Bytes(), &response))
+				assert.Equal(t, response.Message, v.Message)
+			case RevokeCredential404JSONResponse:
+				var response RevokeCredential404JSONResponse
+				assert.NoError(t, json.Unmarshal(rr.Body.Bytes(), &response))
+				assert.Equal(t, response.Message, v.Message)
+			case RevokeCredential500JSONResponse:
+				var response RevokeCredential500JSONResponse
+				assert.NoError(t, json.Unmarshal(rr.Body.Bytes(), &response))
+				assert.Equal(t, response.Message, v.Message)
+			}
+		})
+	}
 }