package api

import (
	"context"
	"encoding/json"
	"fmt"
	"net/http"
	"net/http/httptest"
	"testing"
	"time"

	"github.com/google/uuid"
	"github.com/iden3/go-schema-processor/verifiable"
	"github.com/mitchellh/mapstructure"
	"github.com/stretchr/testify/assert"
	"github.com/stretchr/testify/require"

	"github.com/polygonid/sh-id-platform/internal/common"
	"github.com/polygonid/sh-id-platform/internal/core/domain"
	"github.com/polygonid/sh-id-platform/internal/core/services"
	"github.com/polygonid/sh-id-platform/internal/db/tests"
	"github.com/polygonid/sh-id-platform/internal/repositories"
)

func TestServer_CreateIdentity(t *testing.T) {
	identityRepo := repositories.NewIdentity()
	claimsRepo := repositories.NewClaims()
	identityStateRepo := repositories.NewIdentityState()
	mtRepo := repositories.NewIdentityMerkleTreeRepository()
	mtService := services.NewIdentityMerkleTrees(mtRepo)
	identityService := services.NewIdentity(&KMSMock{}, identityRepo, mtRepo, identityStateRepo, mtService, claimsRepo, storage)
	schemaService := services.NewSchema(storage)
	claimsConf := services.ClaimCfg{
		RHSEnabled: false,
		Host:       "host",
	}
	claimsService := services.NewClaim(claimsRepo, schemaService, identityService, mtService, storage, claimsConf)

	server := NewServer(&cfg, identityService, claimsService, schemaService)
	handler := getHandler(context.Background(), server)

	type expected struct {
		httpCode int
	}
	type testConfig struct {
		name     string
		expected expected
	}

	for _, tc := range []testConfig{
		{
			name: "should create an identity",
			expected: expected{
				httpCode: 201,
			},
		},
	} {
		t.Run(tc.name, func(t *testing.T) {
			rr := httptest.NewRecorder()
			req, _ := http.NewRequest("POST", "/v1/identities", nil)
			handler.ServeHTTP(rr, req)

			var response CreateIdentityResponse
			assert.NoError(t, json.Unmarshal(rr.Body.Bytes(), &response))
			assert.NotNil(t, *response.State.ClaimsTreeRoot)
			assert.NotNil(t, response.State.CreatedAt)
			assert.NotNil(t, response.State.ModifiedAt)
			assert.NotNil(t, response.State.State)
			assert.NotNil(t, response.State.Status)
			assert.NotNil(t, *response.Identifier)
			assert.NotNil(t, response.Immutable)
		})
	}
}

func TestServer_RevokeClaim(t *testing.T) {
	identityRepo := repositories.NewIdentity()
	claimsRepo := repositories.NewClaims()
	identityStateRepo := repositories.NewIdentityState()
	mtRepo := repositories.NewIdentityMerkleTreeRepository()
	mtService := services.NewIdentityMerkleTrees(mtRepo)
	identityService := services.NewIdentity(&KMSMock{}, identityRepo, mtRepo, identityStateRepo, mtService, claimsRepo, storage)
	schemaService := services.NewSchema(storage)
	claimsConf := services.ClaimCfg{
		RHSEnabled: false,
		Host:       "host",
	}
	claimsService := services.NewClaim(claimsRepo, schemaService, identityService, mtService, storage, claimsConf)

	server := NewServer(&cfg, identityService, claimsService, schemaService)

	idStr := "did:polygonid:polygon:mumbai:2qM77fA6NGGWL9QEeb1dv2VA6wz5svcohgv61LZ7wB"
	identity := &domain.Identity{
		Identifier: idStr,
		Relay:      "relay_mock",
		Immutable:  false,
	}
	fixture := tests.NewFixture(storage)
	fixture.CreateIdentity(t, identity)

	idClaim, _ := uuid.NewUUID()
	nonce := int64(123)
	revNonce := domain.RevNonceUint64(nonce)
	fixture.CreateClaim(t, &domain.Claim{
		ID:              idClaim,
		Identifier:      &idStr,
		Issuer:          idStr,
		SchemaHash:      "ca938857241db9451ea329256b9c06e5",
		SchemaURL:       "https://raw.githubusercontent.com/iden3/claim-schema-vocab/main/schemas/json-ld/auth.json-ld",
		SchemaType:      "AuthBJJCredential",
		OtherIdentifier: "",
		Expiration:      0,
		Version:         0,
		RevNonce:        revNonce,
		CoreClaim:       domain.CoreClaim{},
		Status:          nil,
	})

	query := tests.ExecQueryParams{
		Query: `INSERT INTO identity_mts (identifier, type) VALUES 
                                                    ($1, 0),
                                                    ($1, 1),
                                                    ($1, 2),
                                                    ($1, 3)`,
		Arguments: []interface{}{idStr},
	}

	fixture.ExecQuery(t, query)

	handler := getHandler(context.Background(), server)

	type expected struct {
		response RevokeClaimResponseObject
		httpCode int
	}

	type testConfig struct {
		name     string
		did      string
		nonce    int64
		expected expected
	}

	for _, tc := range []testConfig{
		{
			name:  "should revoke the claim",
			did:   idStr,
			nonce: nonce,
			expected: expected{
				httpCode: 202,
				response: RevokeClaim202JSONResponse{
					Status: "pending",
				},
			},
		},
		{
			name:  "should get an error wrong nonce",
			did:   idStr,
			nonce: int64(1231323),
			expected: expected{
				httpCode: 404,
				response: RevokeClaim404JSONResponse{N404JSONResponse{
					Message: "the claim does not exist",
				}},
			},
		},
		{
			name:  "should get an error",
			did:   "did:polygonid:polygon:mumbai:2qPUUYXa98tQWZKSaRidf2QTDyZicFFxkTWNWjk2HJ",
			nonce: nonce,
			expected: expected{
				httpCode: 500,
				response: RevokeClaim500JSONResponse{N500JSONResponse{
					Message: "error gettting merkles trees: not found",
				}},
			},
		},
	} {
		t.Run(tc.name, func(t *testing.T) {
			rr := httptest.NewRecorder()
			url := fmt.Sprintf("/v1/%s/claims/revoke/%d", tc.did, tc.nonce)
			req, _ := http.NewRequest("POST", url, nil)
			handler.ServeHTTP(rr, req)
			assert.Equal(t, tc.expected.httpCode, rr.Code)

			switch v := tc.expected.response.(type) {
			case RevokeClaim202JSONResponse:
				var response RevokeClaim202JSONResponse
				assert.NoError(t, json.Unmarshal(rr.Body.Bytes(), &response))
				assert.Equal(t, response.Status, v.Status)
			case RevokeClaim404JSONResponse:
				var response RevokeClaim404JSONResponse
				assert.NoError(t, json.Unmarshal(rr.Body.Bytes(), &response))
				assert.Equal(t, response.Message, v.Message)
			case RevokeClaim500JSONResponse:
				var response RevokeClaim500JSONResponse
				assert.NoError(t, json.Unmarshal(rr.Body.Bytes(), &response))
				assert.Equal(t, response.Message, v.Message)
			default:
				t.Fail()
			}
		})
	}
}

<<<<<<< HEAD
func TestServer_GetClaim(t *testing.T) {
=======
func TestServer_GetIdentities(t *testing.T) {
>>>>>>> a9e5bbf7
	identityRepo := repositories.NewIdentity()
	claimsRepo := repositories.NewClaims()
	identityStateRepo := repositories.NewIdentityState()
	mtRepo := repositories.NewIdentityMerkleTreeRepository()
	mtService := services.NewIdentityMerkleTrees(mtRepo)
	identityService := services.NewIdentity(&KMSMock{}, identityRepo, mtRepo, identityStateRepo, mtService, claimsRepo, storage)
	schemaService := services.NewSchema(storage)
<<<<<<< HEAD
	claimsService := services.NewClaim(cfg.ReverseHashService.Enabled, cfg.ReverseHashService.URL, cfg.ServerUrl, claimsRepo, schemaService, identityService, mtService, storage)

	server := NewServer(&cfg, identityService, claimsService, schemaService)

	idStr := "did:polygonid:polygon:mumbai:2qLduMv2z7hnuhzkcTWesCUuJKpRVDEThztM4tsJUj"
	idStrWithoutClaims := "did:polygonid:polygon:mumbai:2qGjTUuxZKqKS4Q8UmxHUPw55g15QgEVGnj6Wkq8Vk"
	identity := &domain.Identity{
		Identifier: idStr,
		Relay:      "relay_mock",
		Immutable:  false,
	}
	fixture := tests.NewFixture(storage)
	fixture.CreateIdentity(t, identity)

	claimID, _ := uuid.NewUUID()
	nonce := int64(123)
	revNonce := domain.RevNonceUint64(nonce)

	claim := &domain.Claim{
		ID:              claimID,
		Identifier:      &idStr,
		Issuer:          idStr,
		SchemaHash:      "ca938857241db9451ea329256b9c06e5",
		SchemaURL:       "https://raw.githubusercontent.com/iden3/claim-schema-vocab/main/schemas/json-ld/auth.json-ld",
		SchemaType:      "AuthBJJCredential",
		OtherIdentifier: "",
		Expiration:      0,
		Version:         0,
		RevNonce:        revNonce,
		CoreClaim:       domain.CoreClaim{},
		Status:          nil,
	}
	vc := verifiable.W3CCredential{
		ID:           fmt.Sprintf("http://localhost/api/v1/claim/%s", claimID),
		Context:      []string{"https://www.w3.org/2018/credentials/v1", "https://raw.githubusercontent.com/iden3/claim-schema-vocab/main/schemas/json-ld/iden3credential-v2.json-ld", "https://raw.githubusercontent.com/iden3/claim-schema-vocab/main/schemas/json-ld/kyc-v3.json-ld"},
		Type:         []string{"VerifiableCredential", "KYCAgeCredential"},
		IssuanceDate: common.ToPointer(time.Now().UTC()),
		CredentialSubject: map[string]interface{}{
			"id":           "did:polygonid:polygon:mumbai:2qE1BZ7gcmEoP2KppvFPCZqyzyb5tK9T6Gec5HFANQ",
			"birthday":     19960424,
			"documentType": 2,
			"type":         "KYCAgeCredential",
		},
		CredentialStatus: verifiable.CredentialStatus{
			ID:              fmt.Sprintf("http://localhost/api/v1/identities/%s/claims/revocation/status/%d", idStr, revNonce),
			Type:            "SparseMerkleTreeProof",
			RevocationNonce: uint64(nonce),
		},
		Issuer: idStr,
		CredentialSchema: verifiable.CredentialSchema{
			ID:   "https://raw.githubusercontent.com/iden3/claim-schema-vocab/main/schemas/json/KYCAgeCredential-v3.json",
			Type: "JsonSchemaValidator2018",
		},
	}

	require.NoError(t, claim.CredentialStatus.Set(vc.CredentialStatus))
	require.NoError(t, claim.Data.Set(vc))

	fixture.CreateClaim(t, claim)

	query := tests.ExecQueryParams{
		Query: `INSERT INTO identity_mts (identifier, type) VALUES 
                                                    ($1, 0),
                                                    ($1, 1),
                                                    ($1, 2),
                                                    ($1, 3)`,
		Arguments: []interface{}{idStr},
	}

	fixture.ExecQuery(t, query)

	handler := getHandler(context.Background(), server)

	type expected struct {
		response GetClaimResponseObject
		httpCode int
	}

	type testConfig struct {
		name     string
		did      string
		claimID  uuid.UUID
		expected expected
	}

	type credentialSubject struct {
		Id           string `json:"id"`
		Birthday     uint64 `json:"birthday"`
		DocumentType uint64 `json:"documentType"`
		Type         string `json:"type"`
	}

	for _, tc := range []testConfig{
		{
			name:    "should get an error non existing claimID",
			did:     idStr,
			claimID: uuid.New(),
			expected: expected{
				httpCode: 404,
				response: GetClaim404JSONResponse{N404JSONResponse{
					Message: "claim not found",
				}},
			},
		},
		{
			name:    "should get an error the given did has no entry for claimID",
			did:     idStrWithoutClaims,
			claimID: claimID,
			expected: expected{
				httpCode: 404,
				response: GetClaim404JSONResponse{N404JSONResponse{
					Message: "claim not found",
				}},
			},
		},
		{
			name:    "should get an error wrong did invalid format",
			did:     ":polygon:mumbai:2qPUUYXa98tQWZKSaRidf2QTDyZicFFxkTWNWjk2HJ",
			claimID: claimID,
			expected: expected{
				httpCode: 400,
				response: GetClaim400JSONResponse{N400JSONResponse{
					Message: "invalid did",
				}},
			},
		},
		{
			name:    "should get the claim",
			did:     idStr,
			claimID: claimID,
			expected: expected{
				httpCode: 200,
				response: GetClaim200JSONResponse{
					Context: []string{"https://www.w3.org/2018/credentials/v1", "https://raw.githubusercontent.com/iden3/claim-schema-vocab/main/schemas/json-ld/iden3credential-v2.json-ld", "https://raw.githubusercontent.com/iden3/claim-schema-vocab/main/schemas/json-ld/kyc-v3.json-ld"},
					CredentialSchema: CredentialSchema{
						"https://raw.githubusercontent.com/iden3/claim-schema-vocab/main/schemas/json/KYCAgeCredential-v3.json",
						"JsonSchemaValidator2018",
					},
					CredentialStatus: verifiable.CredentialStatus{
						ID:              fmt.Sprintf("http://localhost/api/v1/identities/%s/claims/revocation/status/%d", idStr, revNonce),
						Type:            "SparseMerkleTreeProof",
						RevocationNonce: uint64(nonce),
					},
					CredentialSubject: map[string]interface{}{
						"id":           "did:polygonid:polygon:mumbai:2qE1BZ7gcmEoP2KppvFPCZqyzyb5tK9T6Gec5HFANQ",
						"birthday":     float64(19960424),
						"documentType": float64(2),
						"type":         "KYCAgeCredential",
					},
					Id:           fmt.Sprintf("http://localhost/api/v1/claim/%s", claimID),
					IssuanceDate: common.ToPointer(time.Now().UTC()),
					Issuer:       idStr,
					Type:         []string{"VerifiableCredential", "KYCAgeCredential"},
				},
=======
	claimsConf := services.ClaimCfg{
		RHSEnabled: false,
		Host:       "host",
	}
	claimsService := services.NewClaim(claimsRepo, schemaService, identityService, mtService, storage, claimsConf)
	server := NewServer(&cfg, identityService, claimsService, schemaService)
	handler := getHandler(context.Background(), server)

	idStr1 := "did:polygonid:polygon:mumbai:2qE1ZT16aqEWhh9mX9aqM2pe2ZwV995dTkReeKwCaQ"
	idStr2 := "did:polygonid:polygon:mumbai:2qMHFTHn2SC3XkBEJrR4eH4Yk8jRGg5bzYYG1ZGECa"
	identity1 := &domain.Identity{
		Identifier: idStr1,
		Relay:      "relay_mock",
		Immutable:  false,
	}
	identity2 := &domain.Identity{
		Identifier: idStr2,
		Relay:      "relay_mock",
		Immutable:  false,
	}
	fixture := tests.NewFixture(storage)
	fixture.CreateIdentity(t, identity1)
	fixture.CreateIdentity(t, identity2)

	type expected struct {
		httpCode int
	}
	type testConfig struct {
		name     string
		expected expected
	}

	for _, tc := range []testConfig{
		{
			name: "should return all the entities",
			expected: expected{
				httpCode: 200,
>>>>>>> a9e5bbf7
			},
		},
	} {
		t.Run(tc.name, func(t *testing.T) {
			rr := httptest.NewRecorder()
<<<<<<< HEAD
			url := fmt.Sprintf("/v1/%s/claims/%s", tc.did, tc.claimID.String())
			req, _ := http.NewRequest("GET", url, nil)
			handler.ServeHTTP(rr, req)
			assert.Equal(t, tc.expected.httpCode, rr.Code)

			switch v := tc.expected.response.(type) {
			case GetClaim200JSONResponse:
				var response GetClaim200JSONResponse
				var responseCredentialStatus verifiable.CredentialStatus
				var responseCredentialSubject, tcCredentialSubject credentialSubject
				assert.NoError(t, json.Unmarshal(rr.Body.Bytes(), &response))
				require.Equal(t, response.Id, v.Id)
				require.Equal(t, len(response.Context), len(v.Context))
				require.EqualValues(t, response.Context, v.Context)
				require.EqualValues(t, response.CredentialSchema, v.CredentialSchema)
				require.NoError(t, mapstructure.Decode(response.CredentialSubject, &responseCredentialSubject))
				require.NoError(t, mapstructure.Decode(v.CredentialSubject, &tcCredentialSubject))
				require.EqualValues(t, responseCredentialSubject, tcCredentialSubject)
				require.InDelta(t, response.IssuanceDate.Unix(), v.IssuanceDate.Unix(), 30)
				require.Equal(t, response.Type, v.Type)
				require.NoError(t, mapstructure.Decode(response.CredentialStatus, &responseCredentialStatus))
				credentialStatusTC, ok := v.CredentialStatus.(verifiable.CredentialStatus)
				require.True(t, ok)
				require.EqualValues(t, responseCredentialStatus, credentialStatusTC)
				require.Equal(t, response.Expiration, v.Expiration)
				require.Equal(t, response.Issuer, v.Issuer)

			case GetClaim400JSONResponse:
				var response RevokeClaim404JSONResponse
				assert.NoError(t, json.Unmarshal(rr.Body.Bytes(), &response))
				assert.Equal(t, response.Message, v.Message)
			case GetClaim404JSONResponse:
				var response GetClaim404JSONResponse
				assert.NoError(t, json.Unmarshal(rr.Body.Bytes(), &response))
				assert.Equal(t, response.Message, v.Message)
			case GetClaim500JSONResponse:
				var response GetClaim500JSONResponse
				assert.NoError(t, json.Unmarshal(rr.Body.Bytes(), &response))
				assert.Equal(t, response.Message, v.Message)
			default:
				t.Fail()
			}
=======
			req, _ := http.NewRequest("GET", "/v1/identities", nil)
			handler.ServeHTTP(rr, req)

			var response GetIdentities200JSONResponse
			assert.NoError(t, json.Unmarshal(rr.Body.Bytes(), &response))
			assert.Equal(t, tc.expected.httpCode, rr.Code)
			assert.True(t, len(response) >= 2)
>>>>>>> a9e5bbf7
		})
	}
}<|MERGE_RESOLUTION|>--- conflicted
+++ resolved
@@ -203,11 +203,7 @@
 	}
 }
 
-<<<<<<< HEAD
-func TestServer_GetClaim(t *testing.T) {
-=======
 func TestServer_GetIdentities(t *testing.T) {
->>>>>>> a9e5bbf7
 	identityRepo := repositories.NewIdentity()
 	claimsRepo := repositories.NewClaims()
 	identityStateRepo := repositories.NewIdentityState()
@@ -215,7 +211,67 @@
 	mtService := services.NewIdentityMerkleTrees(mtRepo)
 	identityService := services.NewIdentity(&KMSMock{}, identityRepo, mtRepo, identityStateRepo, mtService, claimsRepo, storage)
 	schemaService := services.NewSchema(storage)
-<<<<<<< HEAD
+	claimsConf := services.ClaimCfg{
+		RHSEnabled: false,
+		Host:       "host",
+	}
+	claimsService := services.NewClaim(claimsRepo, schemaService, identityService, mtService, storage, claimsConf)
+	server := NewServer(&cfg, identityService, claimsService, schemaService)
+	handler := getHandler(context.Background(), server)
+
+	idStr1 := "did:polygonid:polygon:mumbai:2qE1ZT16aqEWhh9mX9aqM2pe2ZwV995dTkReeKwCaQ"
+	idStr2 := "did:polygonid:polygon:mumbai:2qMHFTHn2SC3XkBEJrR4eH4Yk8jRGg5bzYYG1ZGECa"
+	identity1 := &domain.Identity{
+		Identifier: idStr1,
+		Relay:      "relay_mock",
+		Immutable:  false,
+	}
+	identity2 := &domain.Identity{
+		Identifier: idStr2,
+		Relay:      "relay_mock",
+		Immutable:  false,
+	}
+	fixture := tests.NewFixture(storage)
+	fixture.CreateIdentity(t, identity1)
+	fixture.CreateIdentity(t, identity2)
+
+	type expected struct {
+		httpCode int
+	}
+	type testConfig struct {
+		name     string
+		expected expected
+	}
+
+	for _, tc := range []testConfig{
+		{
+			name: "should return all the entities",
+			expected: expected{
+				httpCode: 200,
+			},
+		},
+	} {
+		t.Run(tc.name, func(t *testing.T) {
+			rr := httptest.NewRecorder()
+			req, _ := http.NewRequest("GET", "/v1/identities", nil)
+			handler.ServeHTTP(rr, req)
+
+			var response GetIdentities200JSONResponse
+			assert.NoError(t, json.Unmarshal(rr.Body.Bytes(), &response))
+			assert.Equal(t, tc.expected.httpCode, rr.Code)
+			assert.True(t, len(response) >= 2)
+		})
+	}
+}
+
+func TestServer_GetClaim(t *testing.T) {
+	identityRepo := repositories.NewIdentity()
+	claimsRepo := repositories.NewClaims()
+	identityStateRepo := repositories.NewIdentityState()
+	mtRepo := repositories.NewIdentityMerkleTreeRepository()
+	mtService := services.NewIdentityMerkleTrees(mtRepo)
+	identityService := services.NewIdentity(&KMSMock{}, identityRepo, mtRepo, identityStateRepo, mtService, claimsRepo, storage)
+	schemaService := services.NewSchema(storage)
 	claimsService := services.NewClaim(cfg.ReverseHashService.Enabled, cfg.ReverseHashService.URL, cfg.ServerUrl, claimsRepo, schemaService, identityService, mtService, storage)
 
 	server := NewServer(&cfg, identityService, claimsService, schemaService)
@@ -370,51 +426,11 @@
 					Issuer:       idStr,
 					Type:         []string{"VerifiableCredential", "KYCAgeCredential"},
 				},
-=======
-	claimsConf := services.ClaimCfg{
-		RHSEnabled: false,
-		Host:       "host",
-	}
-	claimsService := services.NewClaim(claimsRepo, schemaService, identityService, mtService, storage, claimsConf)
-	server := NewServer(&cfg, identityService, claimsService, schemaService)
-	handler := getHandler(context.Background(), server)
-
-	idStr1 := "did:polygonid:polygon:mumbai:2qE1ZT16aqEWhh9mX9aqM2pe2ZwV995dTkReeKwCaQ"
-	idStr2 := "did:polygonid:polygon:mumbai:2qMHFTHn2SC3XkBEJrR4eH4Yk8jRGg5bzYYG1ZGECa"
-	identity1 := &domain.Identity{
-		Identifier: idStr1,
-		Relay:      "relay_mock",
-		Immutable:  false,
-	}
-	identity2 := &domain.Identity{
-		Identifier: idStr2,
-		Relay:      "relay_mock",
-		Immutable:  false,
-	}
-	fixture := tests.NewFixture(storage)
-	fixture.CreateIdentity(t, identity1)
-	fixture.CreateIdentity(t, identity2)
-
-	type expected struct {
-		httpCode int
-	}
-	type testConfig struct {
-		name     string
-		expected expected
-	}
-
-	for _, tc := range []testConfig{
-		{
-			name: "should return all the entities",
-			expected: expected{
-				httpCode: 200,
->>>>>>> a9e5bbf7
 			},
 		},
 	} {
 		t.Run(tc.name, func(t *testing.T) {
 			rr := httptest.NewRecorder()
-<<<<<<< HEAD
 			url := fmt.Sprintf("/v1/%s/claims/%s", tc.did, tc.claimID.String())
 			req, _ := http.NewRequest("GET", url, nil)
 			handler.ServeHTTP(rr, req)
@@ -457,15 +473,6 @@
 			default:
 				t.Fail()
 			}
-=======
-			req, _ := http.NewRequest("GET", "/v1/identities", nil)
-			handler.ServeHTTP(rr, req)
-
-			var response GetIdentities200JSONResponse
-			assert.NoError(t, json.Unmarshal(rr.Body.Bytes(), &response))
-			assert.Equal(t, tc.expected.httpCode, rr.Code)
-			assert.True(t, len(response) >= 2)
->>>>>>> a9e5bbf7
 		})
 	}
 }