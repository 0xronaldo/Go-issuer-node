package api

import (
	"context"
	"encoding/json"
	"fmt"
	"net/http"
	"net/http/httptest"
	"net/url"
	"testing"
	"time"

	"github.com/google/uuid"
	"github.com/iden3/go-iden3-core/v2/w3c"
	"github.com/stretchr/testify/assert"
	"github.com/stretchr/testify/require"

	"github.com/polygonid/sh-id-platform/internal/common"
	"github.com/polygonid/sh-id-platform/internal/config"
	"github.com/polygonid/sh-id-platform/internal/core/domain"
	"github.com/polygonid/sh-id-platform/internal/core/ports"
	"github.com/polygonid/sh-id-platform/internal/db/tests"
	"github.com/polygonid/sh-id-platform/internal/repositories"
)

func TestServer_GetSchema(t *testing.T) {
	ctx := context.Background()
	server := newTestServer(t, nil)
	fixture := repositories.NewFixture(storage)

	iden, err := server.Services.identity.Create(ctx, "http://issuer-node", &ports.DIDCreationOptions{Method: "iden3", Blockchain: "privado", Network: "main", KeyType: "BJJ"})
	require.NoError(t, err)
	did, err := w3c.ParseDID(iden.Identifier)
	require.NoError(t, err)

	displayMethodID, err := server.Services.displayMethod.Save(ctx, *did, "display method", "display method description", nil)
	require.NoError(t, err)

	s := &domain.Schema{
		ID:        uuid.New(),
<<<<<<< HEAD
		IssuerDID: *did,
		URL:       "https://domain.org/this/is/an/url",
=======
		IssuerDID: *issuerDID,
		URL:       "http://localhost:8080/json/exampleMultidepth.json",
>>>>>>> 48aec253
		Type:      "schemaType",
		Words:     domain.SchemaWordsFromString("attr1, attr2, attr3"),
		CreatedAt: time.Now(),
	}
	s.Hash = common.CreateSchemaHash([]byte(s.URL + "#" + s.Type))

	s.DisplayMethodID = displayMethodID
	fixture.CreateSchema(t, ctx, s)
	sHash, _ := s.Hash.MarshalText()

	s2 := &domain.Schema{
		ID:        uuid.New(),
		IssuerDID: *did,
		URL:       "https://domain.org/this/is/an/url_2",
		Type:      "schemaType",
		Words:     domain.SchemaWordsFromString("attr1, attr2, attr3"),
		CreatedAt: time.Now(),
	}
	s2.Hash = common.CreateSchemaHash([]byte(s2.URL + "#" + s2.Type))
	fixture.CreateSchema(t, ctx, s2)
	s2Hash, _ := s2.Hash.MarshalText()

	handler := getHandler(ctx, server)
	type expected struct {
		httpCode int
		errorMsg string
		schema   *Schema
	}
	type testConfig struct {
		name     string
		auth     func() (string, string)
		id       string
		expected expected
	}
	for _, tc := range []testConfig{
		{
			name: "Not authorized",
			auth: authWrong,
			id:   uuid.NewString(),
			expected: expected{
				httpCode: http.StatusUnauthorized,
			},
		},
		{
			name: "Invalid uuid",
			auth: authOk,
			id:   "someInvalidDID",
			expected: expected{
				httpCode: http.StatusBadRequest,
				errorMsg: "Invalid format for parameter id: error unmarshaling 'someInvalidDID' text as *uuid.UUID: invalid UUID length: 14",
			},
		},
		{
			name: "Non existing uuid",
			auth: authOk,
			id:   uuid.NewString(),
			expected: expected{
				httpCode: http.StatusNotFound,
				errorMsg: "schema not found",
			},
		},
		{
			name: "Happy path. Existing schema",
			auth: authOk,
			id:   s.ID.String(),
			expected: expected{
				httpCode: http.StatusOK,
				schema: &Schema{
<<<<<<< HEAD
					BigInt:          s.Hash.BigInt().String(),
					CreatedAt:       TimeUTC(s.CreatedAt),
					Hash:            string(sHash),
					Id:              s.ID.String(),
					Type:            s.Type,
					Url:             s.URL,
					DisplayMethodID: displayMethodID,
				},
			},
		},
		{
			name: "Happy path. Existing schema without display method",
			auth: authOk,
			id:   s2.ID.String(),
			expected: expected{
				httpCode: http.StatusOK,
				schema: &Schema{
					BigInt:          s2.Hash.BigInt().String(),
					CreatedAt:       TimeUTC(s2.CreatedAt),
					Hash:            string(s2Hash),
					Id:              s2.ID.String(),
					Type:            s2.Type,
					Url:             s2.URL,
					DisplayMethodID: nil,
=======
					BigInt:     s.Hash.BigInt().String(),
					CreatedAt:  TimeUTC(s.CreatedAt),
					ContextURL: "http://localhost:8080/json-ld/exampleMultidepth.jsonld",
					Hash:       string(sHash),
					Id:         s.ID.String(),
					Type:       s.Type,
					Url:        s.URL,
>>>>>>> 48aec253
				},
			},
		},
	} {
		t.Run(tc.name, func(t *testing.T) {
			rr := httptest.NewRecorder()
			req, err := http.NewRequest("GET", fmt.Sprintf("/v2/identities/%s/schemas/%s", did, tc.id), nil)
			req.SetBasicAuth(tc.auth())
			require.NoError(t, err)

			handler.ServeHTTP(rr, req)

			require.Equal(t, tc.expected.httpCode, rr.Code)
			switch tc.expected.httpCode {
			case http.StatusOK:
				var response GetSchema200JSONResponse
				assert.NoError(t, json.Unmarshal(rr.Body.Bytes(), &response))
				assert.Equal(t, tc.expected.schema.Id, response.Id)
				assert.Equal(t, tc.expected.schema.BigInt, response.BigInt)
				assert.Equal(t, tc.expected.schema.Type, response.Type)
				assert.Equal(t, tc.expected.schema.ContextURL, response.ContextURL)
				assert.Equal(t, tc.expected.schema.Url, response.Url)
				assert.Equal(t, tc.expected.schema.Hash, response.Hash)
				assert.Equal(t, tc.expected.schema.DisplayMethodID, response.DisplayMethodID)
				assert.InDelta(t, time.Time(tc.expected.schema.CreatedAt).UnixMilli(), time.Time(response.CreatedAt).UnixMilli(), 1000)
			case http.StatusNotFound:
				var response GetSchema404JSONResponse
				assert.NoError(t, json.Unmarshal(rr.Body.Bytes(), &response))
				assert.Equal(t, tc.expected.errorMsg, response.Message)
			case http.StatusBadRequest:
				var response GetSchema400JSONResponse
				assert.NoError(t, json.Unmarshal(rr.Body.Bytes(), &response))
				assert.Equal(t, tc.expected.errorMsg, response.Message)
			}
		})
	}
}

// Refer to the schema repository tests for more deep test related to Postgres Full Text Search
func TestServer_GetSchemas(t *testing.T) {
	ctx := context.Background()
	// Need an isolated DB here to avoid other tests side effects
	conn := lookupPostgresURL()
	if conn == "" {
		conn = "postgres://postgres:postgres@localhost:5435"
	}
	storage, teardown, err := tests.NewTestStorage(&config.Configuration{Database: config.Database{URL: conn}})
	require.NoError(t, err)
	defer teardown()

	server := newTestServer(t, storage)

	issuerDID, err := w3c.ParseDID("did:polygonid:polygon:mumbai:2qE1BZ7gcmEoP2KppvFPCZqyzyb5tK9T6Gec5HFANQ")
	require.NoError(t, err)
	server.cfg.ServerUrl = "https://testing.env"
	fixture := repositories.NewFixture(storage)

	for i := 0; i < 20; i++ {
		s := &domain.Schema{
			ID:        uuid.New(),
			IssuerDID: *issuerDID,
			URL:       fmt.Sprintf("https://domain.org/this/is/an/url/%d", i),
			Type:      fmt.Sprintf("schemaType-%d", i),
			Words:     domain.SchemaWordsFromString("attr1, attr2, attr3"),
			CreatedAt: time.Now(),
		}
		s.Hash = common.CreateSchemaHash([]byte(s.URL + "#" + s.Type))
		fixture.CreateSchema(t, ctx, s)
	}
	s := &domain.Schema{
		ID:        uuid.New(),
		IssuerDID: *issuerDID,
		URL:       "https://domain.org/this/is/an/url/ubiprogram",
		Type:      "UbiProgram",
		Words:     domain.SchemaWordsFromString("attr1, attr2, attr3"),
		CreatedAt: time.Now(),
	}
	s.Hash = common.CreateSchemaHash([]byte(s.URL + "#" + s.Type))
	fixture.CreateSchema(t, ctx, s)

	handler := getHandler(ctx, server)
	type expected struct {
		httpCode int
		count    int
	}
	type testConfig struct {
		name     string
		auth     func() (string, string)
		query    *string
		expected expected
	}
	for _, tc := range []testConfig{
		{
			name: "Not authorized",
			auth: authWrong,
			expected: expected{
				httpCode: http.StatusUnauthorized,
			},
		},
		{
			name:  "Happy path. All schemas, no query",
			auth:  authOk,
			query: nil,
			expected: expected{
				httpCode: http.StatusOK,
				count:    21,
			},
		},
		{
			name:  "Happy path. All schemas, query=''",
			auth:  authOk,
			query: common.ToPointer(""),
			expected: expected{
				httpCode: http.StatusOK,
				count:    21,
			},
		},
		{
			name:  "Happy path. Search for schema type. All",
			auth:  authOk,
			query: common.ToPointer("schemaType"),
			expected: expected{
				httpCode: http.StatusOK,
				count:    20,
			},
		},
		{
			name:  "Happy path. Search for one schema but many attr. Return all",
			auth:  authOk,
			query: common.ToPointer("schemaType-11 attr1"),
			expected: expected{
				httpCode: http.StatusOK,
				count:    21,
			},
		},
		{
			name:  "Exact search, return 1",
			auth:  authOk,
			query: common.ToPointer("UbiProgram"),
			expected: expected{
				httpCode: http.StatusOK,
				count:    1,
			},
		},
	} {
		t.Run(tc.name, func(t *testing.T) {
			rr := httptest.NewRecorder()
			endpoint := fmt.Sprintf("/v2/identities/%s/schemas", issuerDID)
			if tc.query != nil {
				endpoint = endpoint + "?query=" + url.QueryEscape(*tc.query)
			}
			req, err := http.NewRequest("GET", endpoint, nil)
			req.SetBasicAuth(tc.auth())
			require.NoError(t, err)

			handler.ServeHTTP(rr, req)

			require.Equal(t, tc.expected.httpCode, rr.Code)
			switch tc.expected.httpCode {
			case http.StatusOK:
				var response GetSchemas200JSONResponse
				assert.NoError(t, json.Unmarshal(rr.Body.Bytes(), &response))
				assert.Equal(t, tc.expected.count, len(response))
			}
		})
	}
}

func TestServer_ImportSchema(t *testing.T) {
	const url = "https://raw.githubusercontent.com/iden3/claim-schema-vocab/main/schemas/json/KYCAgeCredential-v3.json"
	const schemaType = "KYCCountryOfResidenceCredential"

	ctx := context.Background()

	server := newTestServer(t, nil)
	iden, err := server.Services.identity.Create(ctx, "http://issuer-node", &ports.DIDCreationOptions{Method: "iden3", Blockchain: "privado", Network: "main", KeyType: "BJJ"})
	require.NoError(t, err)
	did, err := w3c.ParseDID(iden.Identifier)
	require.NoError(t, err)

	displayMethodID, err := server.Services.displayMethod.Save(ctx, *did, "display method", "display method description", nil)
	require.NoError(t, err)

	handler := getHandler(ctx, server)

	type expected struct {
		httpCode int
		errorMsg string
	}
	type testConfig struct {
		name     string
		auth     func() (string, string)
		request  *ImportSchemaJSONRequestBody
		expected expected
	}
	for _, tc := range []testConfig{
		{
			name:    "Not authorized",
			auth:    authWrong,
			request: nil,
			expected: expected{
				httpCode: http.StatusUnauthorized,
			},
		},
		{
			name:    "Empty request",
			auth:    authOk,
			request: nil,
			expected: expected{
				httpCode: http.StatusBadRequest,
				errorMsg: "bad request: empty url",
			},
		},
		{
			name: "Wrong url",
			auth: authOk,
			request: &ImportSchemaRequest{
				SchemaType:  "lala",
				Url:         "wrong/url",
				Title:       common.ToPointer("some Title"),
				Description: common.ToPointer("some Description"),
				Version:     uuid.NewString(),
			},
			expected: expected{
				httpCode: http.StatusBadRequest,
				errorMsg: "bad request: parsing url: parse \"wrong/url\": invalid URI for request",
			},
		},
		{
			name: "Valid request",
			auth: authOk,
			request: &ImportSchemaRequest{
				SchemaType:  schemaType,
				Url:         url,
				Title:       common.ToPointer("some Title"),
				Description: common.ToPointer("some Description"),
				Version:     uuid.NewString(),
			},
			expected: expected{
				httpCode: http.StatusCreated,
				errorMsg: "bad request: parsing url: parse \"wrong/url\": invalid URI for request",
			},
		},
		{
			name: "Valid request with display method",
			auth: authOk,
			request: &ImportSchemaRequest{
				SchemaType:      schemaType,
				Url:             url,
				Title:           common.ToPointer("some Title"),
				Description:     common.ToPointer("some Description"),
				Version:         uuid.NewString(),
				DisplayMethodID: displayMethodID,
			},
			expected: expected{
				httpCode: http.StatusCreated,
				errorMsg: "bad request: parsing url: parse \"wrong/url\": invalid URI for request",
			},
		},
		{
			name: "Invalid request with display method",
			auth: authOk,
			request: &ImportSchemaRequest{
				SchemaType:      schemaType,
				Url:             url,
				Title:           common.ToPointer("some Title"),
				Description:     common.ToPointer("some Description"),
				Version:         uuid.NewString(),
				DisplayMethodID: common.ToPointer(uuid.New()),
			},
			expected: expected{
				httpCode: http.StatusBadRequest,
				errorMsg: "display method not found",
			},
		},
	} {
		t.Run(tc.name, func(t *testing.T) {
			rr := httptest.NewRecorder()
			req, err := http.NewRequest("POST", fmt.Sprintf("/v2/identities/%s/schemas", did), tests.JSONBody(t, tc.request))
			req.SetBasicAuth(tc.auth())
			require.NoError(t, err)

			handler.ServeHTTP(rr, req)

			require.Equal(t, tc.expected.httpCode, rr.Code)
			switch tc.expected.httpCode {
			case http.StatusCreated:
				var response ImportSchema201JSONResponse
				assert.NoError(t, json.Unmarshal(rr.Body.Bytes(), &response))
				_, err := uuid.Parse(response.Id)
				assert.NoError(t, err)
			case http.StatusBadRequest:
				var response ImportSchema400JSONResponse
				assert.NoError(t, json.Unmarshal(rr.Body.Bytes(), &response))
				assert.Equal(t, tc.expected.errorMsg, response.Message)
			}
		})
	}
}

func TestServer_ImportSchemaIPFS(t *testing.T) {
	// TIP: A copy of the files here internal/api_ui/testdata/ipfs-schema-1.json
	const url = "ipfs://QmQVeb5dkz5ekDqBrYVVxBFQZoCbzamnmMUn9B8twCEgDL"
	const schemaType = "testNewType"
	ctx := context.Background()

	server := newTestServer(t, nil)
	issuerDID, err := w3c.ParseDID("did:polygonid:polygon:mumbai:2qE1BZ7gcmEoP2KppvFPCZqyzyb5tK9T6Gec5HFANQ")
	require.NoError(t, err)
	server.cfg.ServerUrl = "https://testing.env"

	handler := getHandler(ctx, server)

	type expected struct {
		httpCode int
		errorMsg string
	}
	type testConfig struct {
		name     string
		auth     func() (string, string)
		request  *ImportSchemaJSONRequestBody
		expected expected
	}
	for _, tc := range []testConfig{
		{
			name:    "Not authorized",
			auth:    authWrong,
			request: nil,
			expected: expected{
				httpCode: http.StatusUnauthorized,
			},
		},
		{
			name:    "Empty request",
			auth:    authOk,
			request: nil,
			expected: expected{
				httpCode: http.StatusBadRequest,
				errorMsg: "bad request: empty url",
			},
		},
		{
			name: "Wrong url",
			auth: authOk,
			request: &ImportSchemaRequest{
				SchemaType:  "lala",
				Url:         "wrong/url",
				Title:       common.ToPointer("title"),
				Description: common.ToPointer("description"),
				Version:     "1.0.0",
			},
			expected: expected{
				httpCode: http.StatusBadRequest,
				errorMsg: "bad request: parsing url: parse \"wrong/url\": invalid URI for request",
			},
		},
		{
			name: "Valid request",
			auth: authOk,
			request: &ImportSchemaRequest{
				SchemaType:  schemaType,
				Url:         url,
				Title:       common.ToPointer("title"),
				Description: common.ToPointer("description"),
				Version:     "1.0.0",
			},
			expected: expected{
				httpCode: http.StatusCreated,
			},
		},
	} {
		t.Run(tc.name, func(t *testing.T) {
			rr := httptest.NewRecorder()
			req, err := http.NewRequest("POST", fmt.Sprintf("/v2/identities/%s/schemas", issuerDID), tests.JSONBody(t, tc.request))
			req.SetBasicAuth(tc.auth())
			require.NoError(t, err)

			handler.ServeHTTP(rr, req)

			require.Equal(t, tc.expected.httpCode, rr.Code)
			switch tc.expected.httpCode {
			case http.StatusCreated:
				var response ImportSchema201JSONResponse
				assert.NoError(t, json.Unmarshal(rr.Body.Bytes(), &response))
				_, err := uuid.Parse(response.Id)
				assert.NoError(t, err)
			case http.StatusBadRequest:
				var response ImportSchema400JSONResponse
				assert.NoError(t, json.Unmarshal(rr.Body.Bytes(), &response))
				assert.Equal(t, tc.expected.errorMsg, response.Message)
			}
		})
	}
}

func TestServer_UpdateSchema(t *testing.T) {
	ctx := context.Background()
	server := newTestServer(t, nil)
	fixture := repositories.NewFixture(storage)

	iden, err := server.Services.identity.Create(ctx, "http://issuer-node", &ports.DIDCreationOptions{Method: "iden3", Blockchain: "privado", Network: "main", KeyType: "BJJ"})
	require.NoError(t, err)
	did, err := w3c.ParseDID(iden.Identifier)
	require.NoError(t, err)

	displayMethodID, err := server.Services.displayMethod.Save(ctx, *did, "display method", "display method description", nil)
	require.NoError(t, err)

	displayMethodToUpdateID, err := server.Services.displayMethod.Save(ctx, *did, "display method 2", "display method description 2", nil)
	require.NoError(t, err)

	s := &domain.Schema{
		ID:        uuid.New(),
		IssuerDID: *did,
		URL:       "https://domain.org/this/is/an/url",
		Type:      "schemaType",
		Words:     domain.SchemaWordsFromString("attr1, attr2, attr3"),
		CreatedAt: time.Now(),
	}
	s.Hash = common.CreateSchemaHash([]byte(s.URL + "#" + s.Type))

	s.DisplayMethodID = displayMethodID
	fixture.CreateSchema(t, ctx, s)

	s2 := &domain.Schema{
		ID:        uuid.New(),
		IssuerDID: *did,
		URL:       "https://domain.org/this/is/an/url_2",
		Type:      "schemaType",
		Words:     domain.SchemaWordsFromString("attr1, attr2, attr3"),
		CreatedAt: time.Now(),
	}
	s2.Hash = common.CreateSchemaHash([]byte(s2.URL + "#" + s2.Type))
	fixture.CreateSchema(t, ctx, s2)

	handler := getHandler(ctx, server)
	type expected struct {
		httpCode int
		errorMsg string
	}
	type testConfig struct {
		name     string
		auth     func() (string, string)
		id       string
		request  *UpdateSchemaJSONRequestBody
		expected expected
	}
	for _, tc := range []testConfig{
		{
			name: "not authorized",
			auth: authWrong,
			id:   uuid.NewString(),
			expected: expected{
				httpCode: http.StatusUnauthorized,
			},
		},
		{
			name: "invalid uuid",
			auth: authOk,
			id:   "someInvalidDID",
			expected: expected{
				httpCode: http.StatusBadRequest,
				errorMsg: "Invalid format for parameter id: error unmarshaling 'someInvalidDID' text as *uuid.UUID: invalid UUID length: 14",
			},
		},
		{
			name: "non existing schema uuid",
			auth: authOk,
			id:   uuid.NewString(),
			request: &UpdateSchemaJSONRequestBody{
				DisplayMethodID: displayMethodToUpdateID,
			},
			expected: expected{
				httpCode: http.StatusNotFound,
				errorMsg: "schema not found",
			},
		},
		{
			name: "schema should be updated",
			auth: authOk,
			id:   s.ID.String(),
			request: &UpdateSchemaJSONRequestBody{
				DisplayMethodID: displayMethodToUpdateID,
			},
			expected: expected{
				httpCode: http.StatusOK,
			},
		},
		{
			name: "wrong display method id",
			auth: authOk,
			id:   s.ID.String(),
			request: &UpdateSchemaJSONRequestBody{
				DisplayMethodID: common.ToPointer(uuid.New()),
			},
			expected: expected{
				httpCode: http.StatusNotFound,
				errorMsg: "display method not found",
			},
		},
		{
			name: "schema should be updated with null display method",
			auth: authOk,
			id:   s.ID.String(),
			request: &UpdateSchemaJSONRequestBody{
				DisplayMethodID: nil,
			},
			expected: expected{
				httpCode: http.StatusOK,
			},
		},
	} {
		t.Run(tc.name, func(t *testing.T) {
			rr := httptest.NewRecorder()
			req, err := http.NewRequest(http.MethodPatch, fmt.Sprintf("/v2/identities/%s/schemas/%s", did, tc.id), tests.JSONBody(t, tc.request))
			req.SetBasicAuth(tc.auth())
			require.NoError(t, err)

			handler.ServeHTTP(rr, req)

			require.Equal(t, tc.expected.httpCode, rr.Code)
			switch tc.expected.httpCode {
			case http.StatusOK:
				var response UpdateSchema200JSONResponse
				assert.NoError(t, json.Unmarshal(rr.Body.Bytes(), &response))
			case http.StatusNotFound:
				var response UpdateSchema404JSONResponse
				assert.NoError(t, json.Unmarshal(rr.Body.Bytes(), &response))
				assert.Equal(t, tc.expected.errorMsg, response.Message)
			case http.StatusBadRequest:
				var response UpdateSchema400JSONResponse
				assert.NoError(t, json.Unmarshal(rr.Body.Bytes(), &response))
				assert.Equal(t, tc.expected.errorMsg, response.Message)
			}
		})
	}
}<|MERGE_RESOLUTION|>--- conflicted
+++ resolved
@@ -38,13 +38,8 @@
 
 	s := &domain.Schema{
 		ID:        uuid.New(),
-<<<<<<< HEAD
 		IssuerDID: *did,
-		URL:       "https://domain.org/this/is/an/url",
-=======
-		IssuerDID: *issuerDID,
 		URL:       "http://localhost:8080/json/exampleMultidepth.json",
->>>>>>> 48aec253
 		Type:      "schemaType",
 		Words:     domain.SchemaWordsFromString("attr1, attr2, attr3"),
 		CreatedAt: time.Now(),
@@ -54,18 +49,6 @@
 	s.DisplayMethodID = displayMethodID
 	fixture.CreateSchema(t, ctx, s)
 	sHash, _ := s.Hash.MarshalText()
-
-	s2 := &domain.Schema{
-		ID:        uuid.New(),
-		IssuerDID: *did,
-		URL:       "https://domain.org/this/is/an/url_2",
-		Type:      "schemaType",
-		Words:     domain.SchemaWordsFromString("attr1, attr2, attr3"),
-		CreatedAt: time.Now(),
-	}
-	s2.Hash = common.CreateSchemaHash([]byte(s2.URL + "#" + s2.Type))
-	fixture.CreateSchema(t, ctx, s2)
-	s2Hash, _ := s2.Hash.MarshalText()
 
 	handler := getHandler(ctx, server)
 	type expected struct {
@@ -113,40 +96,14 @@
 			expected: expected{
 				httpCode: http.StatusOK,
 				schema: &Schema{
-<<<<<<< HEAD
 					BigInt:          s.Hash.BigInt().String(),
 					CreatedAt:       TimeUTC(s.CreatedAt),
+					ContextURL:      "http://localhost:8080/json-ld/exampleMultidepth.jsonld",
 					Hash:            string(sHash),
 					Id:              s.ID.String(),
 					Type:            s.Type,
 					Url:             s.URL,
 					DisplayMethodID: displayMethodID,
-				},
-			},
-		},
-		{
-			name: "Happy path. Existing schema without display method",
-			auth: authOk,
-			id:   s2.ID.String(),
-			expected: expected{
-				httpCode: http.StatusOK,
-				schema: &Schema{
-					BigInt:          s2.Hash.BigInt().String(),
-					CreatedAt:       TimeUTC(s2.CreatedAt),
-					Hash:            string(s2Hash),
-					Id:              s2.ID.String(),
-					Type:            s2.Type,
-					Url:             s2.URL,
-					DisplayMethodID: nil,
-=======
-					BigInt:     s.Hash.BigInt().String(),
-					CreatedAt:  TimeUTC(s.CreatedAt),
-					ContextURL: "http://localhost:8080/json-ld/exampleMultidepth.jsonld",
-					Hash:       string(sHash),
-					Id:         s.ID.String(),
-					Type:       s.Type,
-					Url:        s.URL,
->>>>>>> 48aec253
 				},
 			},
 		},
