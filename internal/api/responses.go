package api

import (
	"encoding/json"
	"fmt"
	"net/http"

	"github.com/iden3/go-schema-processor/v2/verifiable"
	"github.com/iden3/iden3comm/v2/protocol"

	"github.com/polygonid/sh-id-platform/internal/common"
	"github.com/polygonid/sh-id-platform/internal/core/domain"
	"github.com/polygonid/sh-id-platform/internal/core/pagination"
	"github.com/polygonid/sh-id-platform/internal/core/ports"
	"github.com/polygonid/sh-id-platform/internal/schema"
	"github.com/polygonid/sh-id-platform/internal/timeapi"
)

// CustomQrContentResponse is a wrapper to return any content as an api response.
// Just implement the Visit* method to satisfy the expected interface for that type of response.
type CustomQrContentResponse struct {
	content []byte
}

// NewQrContentResponse returns a new CustomQrContentResponse.
func NewQrContentResponse(response []byte) *CustomQrContentResponse {
	return &CustomQrContentResponse{content: response}
}

// VisitGetQrFromStoreResponse satisfies the AuthQRCodeResponseObject
func (response CustomQrContentResponse) VisitGetQrFromStoreResponse(w http.ResponseWriter) error {
	return response.visit(w)
}

func (response CustomQrContentResponse) visit(w http.ResponseWriter) error {
	w.Header().Set("Content-Type", "application/json")
	w.WriteHeader(http.StatusOK)
	_, err := w.Write(response.content) // Returning the content without encoding it. It was previously encoded
	return err
}

func getLinkResponses(links []*domain.Link) []Link {
	res := make([]Link, len(links))
	for i, link := range links {
		res[i] = getLinkResponse(link)
	}
	return res
}

func getLinkResponse(link *domain.Link) Link {
	hash, _ := link.Schema.Hash.MarshalText()
	var credentialExpiration *timeapi.Time
	if link.CredentialExpiration != nil {
		t := timeapi.Time(*link.CredentialExpiration)
		credentialExpiration = common.ToPointer(t.UTCZeroHHMMSS())
	}

	var validUntil *TimeUTC
	if link.ValidUntil != nil {
		validUntil = common.ToPointer(TimeUTC(*link.ValidUntil))
	}

	var refreshService *RefreshService
	if link.RefreshService != nil {
		refreshService = &RefreshService{
			Id:   link.RefreshService.ID,
			Type: RefreshServiceType(link.RefreshService.Type),
		}
	}

	var displayMethod *DisplayMethod
	if link.DisplayMethod != nil {
		displayMethod = &DisplayMethod{
			Id:   link.DisplayMethod.ID,
			Type: DisplayMethodType(link.DisplayMethod.Type),
		}
	}

	return Link{
		Id:                   link.ID,
		Active:               link.Active,
		CredentialSubject:    link.CredentialSubject,
		IssuedClaims:         link.IssuedClaims,
		MaxIssuance:          link.MaxIssuance,
		SchemaType:           link.Schema.Type,
		SchemaUrl:            link.Schema.URL,
		SchemaHash:           string(hash),
		Status:               LinkStatus(link.Status()),
		ProofTypes:           getLinkProofs(*link),
		CreatedAt:            TimeUTC(link.CreatedAt),
		Expiration:           validUntil,
		CredentialExpiration: credentialExpiration,
		RefreshService:       refreshService,
		DisplayMethod:        displayMethod,
		DeepLink:             link.DeepLink,
		UniversalLink:        link.UniversalLink,
	}
}

func getLinkProofs(link domain.Link) []string {
	proofs := make([]string, 0)
	if link.CredentialMTPProof {
		proofs = append(proofs, string(verifiable.Iden3SparseMerkleTreeProofType))
	}

	if link.CredentialSignatureProof {
		proofs = append(proofs, string(verifiable.BJJSignatureProofType))
	}

	return proofs
}

func getLinkSimpleResponse(link domain.Link) LinkSimple {
	hash, _ := link.Schema.Hash.MarshalText()
	return LinkSimple{
		Id:         link.ID,
		SchemaType: link.Schema.Type,
		SchemaUrl:  link.Schema.URL,
		SchemaHash: string(hash),
		ProofTypes: getLinkProofs(link),
	}
}

func getProofs(credential *domain.Claim) []string {
	proofs := make([]string, 0)
	if credential.SignatureProof.Bytes != nil {
		proofs = append(proofs, string(verifiable.BJJSignatureProofType))
	}

	if credential.MtProof {
		proofs = append(proofs, string(verifiable.Iden3SparseMerkleTreeProofType))
	}

	return proofs
}

func schemaResponse(s *domain.Schema) Schema {
	hash, _ := s.Hash.MarshalText()
	return Schema{
<<<<<<< HEAD
		Id:              s.ID.String(),
		Type:            s.Type,
		Url:             s.URL,
		BigInt:          s.Hash.BigInt().String(),
		Hash:            string(hash),
		CreatedAt:       TimeUTC(s.CreatedAt),
		Version:         s.Version,
		Title:           s.Title,
		Description:     s.Description,
		DisplayMethodID: s.DisplayMethodID,
=======
		Id:          s.ID.String(),
		Type:        s.Type,
		ContextURL:  s.ContextURL,
		Url:         s.URL,
		BigInt:      s.Hash.BigInt().String(),
		Hash:        string(hash),
		CreatedAt:   TimeUTC(s.CreatedAt),
		Version:     s.Version,
		Title:       s.Title,
		Description: s.Description,
>>>>>>> 48aec253
	}
}

func schemaCollectionResponse(schemas []domain.Schema) []Schema {
	res := make([]Schema, len(schemas))
	for i, s := range schemas {
		res[i] = schemaResponse(&s)
	}
	return res
}

func connectionResponse(conn *domain.Connection, credentials []*domain.Claim) (GetConnectionResponse, error) {
	credResp := make([]Credential, len(credentials))
	for i := range credentials {
		w3Cred, err := schema.FromClaimModelToW3CCredential(*credentials[i])
		if err != nil {
			return GetConnectionResponse{}, err
		}
		credResp[i] = toGetCredential200Response(w3Cred, credentials[i])
	}
	return GetConnectionResponse{
		CreatedAt:   TimeUTC(conn.CreatedAt),
		Id:          conn.ID.String(),
		UserID:      conn.UserDID.String(),
		IssuerID:    conn.IssuerDID.String(),
		Credentials: credResp,
	}, nil
}

func connectionsResponse(conns []domain.Connection) (GetConnectionsResponse, error) {
	resp := make([]GetConnectionResponse, 0)

	for _, conn := range conns {
		var credentials []*domain.Claim
		if conn.Credentials != nil {
			credentials = *conn.Credentials
		}
		connResp, err := connectionResponse(&conn, credentials)
		if err != nil {
			return GetConnectionsResponse{}, err
		}
		resp = append(resp, connResp)
	}
	return resp, nil
}

func connectionsPaginatedResponse(conns []domain.Connection, pagFilter pagination.Filter, total uint) (ConnectionsPaginated, error) {
	resp, err := connectionsResponse(conns)
	if err != nil {
		return ConnectionsPaginated{}, err
	}

	connsPag := ConnectionsPaginated{
		Items: resp,
		Meta: PaginatedMetadata{
			MaxResults: pagFilter.MaxResults,
			Page:       1, // default
			Total:      total,
		},
	}
	if pagFilter.Page != nil {
		connsPag.Meta.Page = *pagFilter.Page
	}

	return connsPag, nil
}

func deleteConnectionResponse(deleteCredentials bool, revokeCredentials bool) string {
	msg := "Connection successfully deleted."
	if deleteCredentials {
		msg += " Credentials successfully deleted."
	}
	if revokeCredentials {
		msg += " Credentials successfully revoked."
	}
	return msg
}

func deleteConnection500Response(deleteCredentials bool, revokeCredentials bool) string {
	msg := "There was an error deleting the connection."
	if deleteCredentials {
		msg += " There was an error deleting the connection credentials."
	}
	if revokeCredentials {
		msg += " Credentials successfully revoked."
	}
	return msg
}

func stateTransactionsPaginatedResponse(idState []domain.IdentityState, pagFilter pagination.Filter, total uint) StateTransactionsPaginated {
	states := make([]StateTransaction, 0)
	for _, state := range idState {
		states = append(states, toStateTransaction(state))
	}
	statesPag := StateTransactionsPaginated{
		Items: states,
		Meta: PaginatedMetadata{
			MaxResults: pagFilter.MaxResults,
			Page:       1, // default
			Total:      total,
		},
	}
	if pagFilter.Page != nil {
		statesPag.Meta.Page = *pagFilter.Page
	}
	return statesPag
}

func toStateTransaction(state domain.IdentityState) StateTransaction {
	var stateTran, txID string

	if state.State != nil {
		stateTran = *state.State
	}
	if state.TxID != nil {
		txID = *state.TxID
	}
	return StateTransaction{
		Id:          state.StateID,
		PublishDate: TimeUTC(state.ModifiedAt),
		State:       stateTran,
		Status:      getTransactionStatus(state.Status),
		TxID:        txID,
	}
}

func getTransactionStatus(status domain.IdentityStatus) StateTransactionStatus {
	switch status {
	case domain.StatusCreated:
		return "pending"
	case domain.StatusTransacted:
		return "transacted"
	case domain.StatusConfirmed:
		return "published"
	default:
		return "failed"
	}
}

func toGetPaymentOptionsResponse(opts []domain.PaymentOption) (PaymentOptions, error) {
	var err error
	res := make([]PaymentOption, len(opts))
	for i, opt := range opts {
		res[i], err = toPaymentOption(&opt)
		if err != nil {
			return PaymentOptions{}, err
		}
	}
	return res, nil
}

func toPaymentOption(opt *domain.PaymentOption) (PaymentOption, error) {
	var config map[string]interface{}
	raw, err := json.Marshal(opt.Config)
	if err != nil {
		return PaymentOption{}, err
	}
	if err := json.Unmarshal(raw, &config); err != nil {
		return PaymentOption{}, err
	}
	return PaymentOption{
		Id:          opt.ID,
		IssuerDID:   opt.IssuerDID.String(),
		Name:        opt.Name,
		Description: opt.Description,
		Config:      toPaymentOptionConfig(opt.Config),
		CreatedAt:   TimeUTC(opt.CreatedAt),
		ModifiedAt:  TimeUTC(opt.UpdatedAt),
	}, nil
}

func toPaymentOptionConfig(config domain.PaymentOptionConfig) PaymentOptionConfig {
	cfg := make([]PaymentOptionConfigItem, len(config.Config))
	for i, item := range config.Config {
		cfg[i] = PaymentOptionConfigItem{
			PaymentOptionID: int(item.PaymentOptionID),
			Amount:          item.Amount.String(),
			Recipient:       item.Recipient.String(),
			SigningKeyID:    item.SigningKeyID,
		}
	}
	return cfg
}

func toCreatePaymentRequestResponse(payReq *domain.PaymentRequest) CreatePaymentRequestResponse {
	creds := make([]struct {
		Context string `json:"context"`
		Type    string `json:"type"`
	}, len(payReq.Credentials))
	for i, cred := range payReq.Credentials {
		creds[i] = struct {
			Context string `json:"context"`
			Type    string `json:"type"`
		}{
			Context: cred.Context,
			Type:    cred.Type,
		}
	}
	payment := PaymentRequestInfo{
		Credentials: payReq.Credentials,
		Description: payReq.Description,
	}
	payment.Data = make([]protocol.PaymentRequestInfoDataItem, len(payReq.Payments))
	for i, pay := range payReq.Payments {
		payment.Data[i] = pay.Payment
	}
	resp := CreatePaymentRequestResponse{
		CreatedAt:       payReq.CreatedAt,
		Id:              payReq.ID,
		IssuerDID:       payReq.IssuerDID.String(),
		UserDID:         payReq.RecipientDID.String(),
		PaymentOptionID: payReq.PaymentOptionID,
		Payments:        []PaymentRequestInfo{payment},
	}
	return resp
}

func toVerifyPaymentResponse(status ports.BlockchainPaymentStatus) (VerifyPaymentResponseObject, error) {
	switch status {
	case ports.BlockchainPaymentStatusPending:
		return VerifyPayment200JSONResponse{Status: PaymentStatusStatusPending}, nil
	case ports.BlockchainPaymentStatusSuccess:
		return VerifyPayment200JSONResponse{Status: PaymentStatusStatusSuccess}, nil
	case ports.BlockchainPaymentStatusCancelled:
		return VerifyPayment200JSONResponse{Status: PaymentStatusStatusCanceled}, nil
	case ports.BlockchainPaymentStatusFailed:
		return VerifyPayment200JSONResponse{Status: PaymentStatusStatusFailed}, nil
	default:
		return VerifyPayment400JSONResponse{N400JSONResponse{Message: fmt.Sprintf("unknown blockchain payment status <%d>", status)}}, nil
	}
}<|MERGE_RESOLUTION|>--- conflicted
+++ resolved
@@ -137,9 +137,9 @@
 func schemaResponse(s *domain.Schema) Schema {
 	hash, _ := s.Hash.MarshalText()
 	return Schema{
-<<<<<<< HEAD
 		Id:              s.ID.String(),
 		Type:            s.Type,
+		ContextURL:      s.ContextURL,
 		Url:             s.URL,
 		BigInt:          s.Hash.BigInt().String(),
 		Hash:            string(hash),
@@ -148,18 +148,6 @@
 		Title:           s.Title,
 		Description:     s.Description,
 		DisplayMethodID: s.DisplayMethodID,
-=======
-		Id:          s.ID.String(),
-		Type:        s.Type,
-		ContextURL:  s.ContextURL,
-		Url:         s.URL,
-		BigInt:      s.Hash.BigInt().String(),
-		Hash:        string(hash),
-		CreatedAt:   TimeUTC(s.CreatedAt),
-		Version:     s.Version,
-		Title:       s.Title,
-		Description: s.Description,
->>>>>>> 48aec253
 	}
 }
 
