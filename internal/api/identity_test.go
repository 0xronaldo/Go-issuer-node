package api

import (
	"context"
	"encoding/json"
	"fmt"
	"net/http"
	"net/http/httptest"
	"testing"
	"time"

	core "github.com/iden3/go-iden3-core/v2"
	"github.com/stretchr/testify/assert"
	"github.com/stretchr/testify/require"

	"github.com/polygonid/sh-id-platform/internal/common"
	"github.com/polygonid/sh-id-platform/internal/core/domain"
	"github.com/polygonid/sh-id-platform/internal/db/tests"
)

func TestServer_CreateIdentity(t *testing.T) {
	const (
		method     = "polygonid"
		blockchain = "polygon"
		network    = "amoy"
		BJJ        = "BJJ"
		ETH        = "ETH"
	)
	server := newTestServer(t, nil)
	handler := getHandler(context.Background(), server)

	type expected struct {
		httpCode int
		message  *string
	}
	type testConfig struct {
		name     string
		auth     func() (string, string)
		input    CreateIdentityRequest
		expected expected
	}

	authBJJCredentialStatus := (*CreateIdentityRequestDidMetadataAuthBJJCredentialStatus)(common.ToPointer("Iden3commRevocationStatusV1.0"))
	authBJJCredentialStatusOnChain := (*CreateIdentityRequestDidMetadataAuthBJJCredentialStatus)(common.ToPointer("Iden3OnchainSparseMerkleTreeProof2023"))
	for _, tc := range []testConfig{
		{
			name: "No auth header",
			auth: authWrong,
			expected: expected{
				httpCode: http.StatusUnauthorized,
			},
		},
		{
			name: "should create a BJJ identity for amoy network",
			auth: authOk,
			input: CreateIdentityRequest{
				DidMetadata: struct {
					AuthBJJCredentialStatus *CreateIdentityRequestDidMetadataAuthBJJCredentialStatus `json:"authBJJCredentialStatus,omitempty"`
					Blockchain              string                                                   `json:"blockchain"`
					Method                  string                                                   `json:"method"`
					Network                 string                                                   `json:"network"`
					Type                    CreateIdentityRequestDidMetadataType                     `json:"type"`
				}{AuthBJJCredentialStatus: authBJJCredentialStatus, Blockchain: blockchain, Method: method, Network: string(core.Amoy), Type: BJJ},
			},
			expected: expected{
				httpCode: 201,
				message:  nil,
			},
		},
		{
			name: "should create a ETH identity for amoy network",
			auth: authOk,
			input: CreateIdentityRequest{
				DidMetadata: struct {
					AuthBJJCredentialStatus *CreateIdentityRequestDidMetadataAuthBJJCredentialStatus `json:"authBJJCredentialStatus,omitempty"`
					Blockchain              string                                                   `json:"blockchain"`
					Method                  string                                                   `json:"method"`
					Network                 string                                                   `json:"network"`
					Type                    CreateIdentityRequestDidMetadataType                     `json:"type"`
				}{AuthBJJCredentialStatus: authBJJCredentialStatus, Blockchain: blockchain, Method: method, Network: string(core.Amoy), Type: ETH},
			},
			expected: expected{
				httpCode: 201,
				message:  nil,
			},
		},
		{
			name: "should create a BJJ identity",
			auth: authOk,
			input: CreateIdentityRequest{
				DidMetadata: struct {
					AuthBJJCredentialStatus *CreateIdentityRequestDidMetadataAuthBJJCredentialStatus `json:"authBJJCredentialStatus,omitempty"`
					Blockchain              string                                                   `json:"blockchain"`
					Method                  string                                                   `json:"method"`
					Network                 string                                                   `json:"network"`
					Type                    CreateIdentityRequestDidMetadataType                     `json:"type"`
<<<<<<< HEAD
				}{Blockchain: blockchain, Method: method, Network: network, Type: BJJ},
				DisplayName: common.ToPointer("my display name"),
=======
				}{AuthBJJCredentialStatus: authBJJCredentialStatus, Blockchain: blockchain, Method: method, Network: network, Type: BJJ},
>>>>>>> 2bd9473d
			},
			expected: expected{
				httpCode: 201,
				message:  nil,
			},
		},
		{
			name: "should create a ETH identity",
			auth: authOk,
			input: CreateIdentityRequest{
				DidMetadata: struct {
					AuthBJJCredentialStatus *CreateIdentityRequestDidMetadataAuthBJJCredentialStatus `json:"authBJJCredentialStatus,omitempty"`
					Blockchain              string                                                   `json:"blockchain"`
					Method                  string                                                   `json:"method"`
					Network                 string                                                   `json:"network"`
					Type                    CreateIdentityRequestDidMetadataType                     `json:"type"`
				}{AuthBJJCredentialStatus: authBJJCredentialStatus, Blockchain: blockchain, Method: method, Network: network, Type: ETH},
			},
			expected: expected{
				httpCode: 201,
				message:  nil,
			},
		},
		{
			name: "should return an error wrong network",
			auth: authOk,
			input: CreateIdentityRequest{
				DidMetadata: struct {
					AuthBJJCredentialStatus *CreateIdentityRequestDidMetadataAuthBJJCredentialStatus `json:"authBJJCredentialStatus,omitempty"`
					Blockchain              string                                                   `json:"blockchain"`
					Method                  string                                                   `json:"method"`
					Network                 string                                                   `json:"network"`
					Type                    CreateIdentityRequestDidMetadataType                     `json:"type"`
				}{AuthBJJCredentialStatus: authBJJCredentialStatus, Blockchain: blockchain, Method: method, Network: "mynetwork", Type: BJJ},
			},
			expected: expected{
				httpCode: 400,
				message:  common.ToPointer("error getting reverse hash service settings: rhsSettings not found for polygon:mynetwork"),
			},
		},
		{
			name: "should return an error wrong method",
			auth: authOk,
			input: CreateIdentityRequest{
				DidMetadata: struct {
					AuthBJJCredentialStatus *CreateIdentityRequestDidMetadataAuthBJJCredentialStatus `json:"authBJJCredentialStatus,omitempty"`
					Blockchain              string                                                   `json:"blockchain"`
					Method                  string                                                   `json:"method"`
					Network                 string                                                   `json:"network"`
					Type                    CreateIdentityRequestDidMetadataType                     `json:"type"`
				}{Blockchain: blockchain, Method: "my method", Network: network, Type: BJJ},
			},
			expected: expected{
				httpCode: 400,
				message:  common.ToPointer("cannot create identity: can't add genesis claims to tree: wrong DID Metadata"),
			},
		},
		{
			name: "should return an error wrong blockchain",
			auth: authOk,
			input: CreateIdentityRequest{
				DidMetadata: struct {
					AuthBJJCredentialStatus *CreateIdentityRequestDidMetadataAuthBJJCredentialStatus `json:"authBJJCredentialStatus,omitempty"`
					Blockchain              string                                                   `json:"blockchain"`
					Method                  string                                                   `json:"method"`
					Network                 string                                                   `json:"network"`
					Type                    CreateIdentityRequestDidMetadataType                     `json:"type"`
				}{Blockchain: "my blockchain", Method: method, Network: network, Type: BJJ},
			},
			expected: expected{
				httpCode: 400,
				message:  common.ToPointer("error getting reverse hash service settings: rhsSettings not found for my blockchain:amoy"),
			},
		},
		{
			name: "should return an error wrong type",
			auth: authOk,
			input: CreateIdentityRequest{
				DidMetadata: struct {
					AuthBJJCredentialStatus *CreateIdentityRequestDidMetadataAuthBJJCredentialStatus `json:"authBJJCredentialStatus,omitempty"`
					Blockchain              string                                                   `json:"blockchain"`
					Method                  string                                                   `json:"method"`
					Network                 string                                                   `json:"network"`
					Type                    CreateIdentityRequestDidMetadataType                     `json:"type"`
				}{Blockchain: "my blockchain", Method: method, Network: network, Type: "a wrong type"},
			},
			expected: expected{
				httpCode: 400,
				message:  common.ToPointer("Type must be BJJ or ETH"),
			},
		},
		{
			name: "should return an error wrong auth core claim",
			auth: authOk,
			input: CreateIdentityRequest{
				DidMetadata: struct {
					AuthBJJCredentialStatus *CreateIdentityRequestDidMetadataAuthBJJCredentialStatus `json:"authBJJCredentialStatus,omitempty"`
					Blockchain              string                                                   `json:"blockchain"`
					Method                  string                                                   `json:"method"`
					Network                 string                                                   `json:"network"`
					Type                    CreateIdentityRequestDidMetadataType                     `json:"type"`
				}{AuthBJJCredentialStatus: authBJJCredentialStatusOnChain, Blockchain: blockchain, Method: method, Network: network, Type: BJJ},
			},
			expected: expected{
				httpCode: 400,
				message:  common.ToPointer("Credential Status Type 'Iden3OnchainSparseMerkleTreeProof2023' is not supported by the issuer"),
			},
		},
	} {
		t.Run(tc.name, func(t *testing.T) {
			rr := httptest.NewRecorder()
			req, err := http.NewRequest("POST", "/v1/identities", tests.JSONBody(t, tc.input))
			req.SetBasicAuth(tc.auth())
			require.NoError(t, err)
			handler.ServeHTTP(rr, req)
			require.Equal(t, tc.expected.httpCode, rr.Code)
			switch tc.expected.httpCode {
			case http.StatusCreated:
				var response CreateIdentityResponse
				require.NoError(t, json.Unmarshal(rr.Body.Bytes(), &response))
				require.NotNil(t, response.Identifier)
				assert.Contains(t, *response.Identifier, tc.input.DidMetadata.Network)
				assert.NotNil(t, response.State.CreatedAt)
				assert.NotNil(t, response.State.ModifiedAt)
				assert.NotNil(t, response.State.State)
				assert.NotNil(t, response.State.Status)
				if tc.input.DidMetadata.Type == BJJ {
					assert.NotNil(t, *response.State.ClaimsTreeRoot)
				}
				if tc.input.DidMetadata.Type == ETH {
					assert.NotNil(t, *response.Address)
				}
			case http.StatusBadRequest:
				var response CreateIdentity400JSONResponse
				assert.NoError(t, json.Unmarshal(rr.Body.Bytes(), &response))
				assert.Equal(t, *tc.expected.message, response.Message)
			}
		})
	}
}

func TestServer_GetIdentities(t *testing.T) {
	server := newTestServer(t, nil)
	handler := getHandler(context.Background(), server)

	identity1 := &domain.Identity{Identifier: "did:polygonid:polygon:mumbai:2qE1ZT16aqEWhh9mX9aqM2pe2ZwV995dTkReeKwCaQ"}
	identity2 := &domain.Identity{Identifier: "did:polygonid:polygon:mumbai:2qMHFTHn2SC3XkBEJrR4eH4Yk8jRGg5bzYYG1ZGECa"}
	fixture := tests.NewFixture(storage)
	fixture.CreateIdentity(t, identity1)
	fixture.CreateIdentity(t, identity2)

	type expected struct {
		httpCode int
	}
	type testConfig struct {
		name     string
		auth     func() (string, string)
		expected expected
	}

	for _, tc := range []testConfig{
		{
			name: "No auth header",
			auth: authWrong,
			expected: expected{
				httpCode: http.StatusUnauthorized,
			},
		},
		{
			name: "should return all the entities",
			auth: authOk,
			expected: expected{
				httpCode: 200,
			},
		},
	} {
		t.Run(tc.name, func(t *testing.T) {
			rr := httptest.NewRecorder()
			req, err := http.NewRequest("GET", "/v1/identities", nil)
			req.SetBasicAuth(tc.auth())
			require.NoError(t, err)
			handler.ServeHTTP(rr, req)

			require.Equal(t, tc.expected.httpCode, rr.Code)
			if tc.expected.httpCode == http.StatusOK {
				var response GetIdentities200JSONResponse
				assert.NoError(t, json.Unmarshal(rr.Body.Bytes(), &response))
				assert.Equal(t, tc.expected.httpCode, rr.Code)
				assert.True(t, len(response) >= 2)
			}
		})
	}
}

func TestServer_UpdateDisplayName(t *testing.T) {
	server := newTestServer(t, nil)
	handler := getHandler(context.Background(), server)

	identity := &domain.Identity{Identifier: "did:polygonid:polygon:amoy:2qQ8S2VKdQv7xYgzCn7KW2xgzUWrTRQjoZDYavJHBq"}
	fixture := tests.NewFixture(storage)
	fixture.CreateIdentity(t, identity)

	state := domain.IdentityState{
		Identifier: identity.Identifier,
		State:      common.ToPointer("state"),
		Status:     domain.StatusCreated,
		ModifiedAt: time.Now(),
		CreatedAt:  time.Now(),
	}
	fixture.CreateIdentityStatus(t, state)

	type expected struct {
		httpCode    int
		displayName *string
	}
	type testConfig struct {
		name     string
		auth     func() (string, string)
		expected expected
	}

	for _, tc := range []testConfig{
		{
			name: "No auth header",
			auth: authWrong,
			expected: expected{
				httpCode:    http.StatusUnauthorized,
				displayName: common.ToPointer("new display name"),
			},
		},
		{
			name: "should update display name",
			auth: authOk,
			expected: expected{
				httpCode:    200,
				displayName: common.ToPointer("new display name"),
			},
		},
	} {
		t.Run(tc.name, func(t *testing.T) {
			rr := httptest.NewRecorder()
			body := UpdateIdentityDisplayNameJSONBody{
				DisplayName: *tc.expected.displayName,
			}

			url := fmt.Sprintf("/v1/identities/%s", identity.Identifier)
			req, err := http.NewRequest("PATCH", url, tests.JSONBody(t, body))
			req.SetBasicAuth(tc.auth())
			require.NoError(t, err)
			handler.ServeHTTP(rr, req)

			require.Equal(t, tc.expected.httpCode, rr.Code)
			if tc.expected.httpCode == http.StatusOK {
				var response UpdateIdentityDisplayName200JSONResponse
				assert.NoError(t, json.Unmarshal(rr.Body.Bytes(), &response))
			}
		})
	}
}<|MERGE_RESOLUTION|>--- conflicted
+++ resolved
@@ -94,12 +94,7 @@
 					Method                  string                                                   `json:"method"`
 					Network                 string                                                   `json:"network"`
 					Type                    CreateIdentityRequestDidMetadataType                     `json:"type"`
-<<<<<<< HEAD
-				}{Blockchain: blockchain, Method: method, Network: network, Type: BJJ},
-				DisplayName: common.ToPointer("my display name"),
-=======
-				}{AuthBJJCredentialStatus: authBJJCredentialStatus, Blockchain: blockchain, Method: method, Network: network, Type: BJJ},
->>>>>>> 2bd9473d
+				}{AuthBJJCredentialStatus: authBJJCredentialStatus, Blockchain: blockchain, Method: method, Network: network, Type: BJJ}, DisplayName: common.ToPointer("my display name"),
 			},
 			expected: expected{
 				httpCode: 201,
