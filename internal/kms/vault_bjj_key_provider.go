package kms

import (
	"context"
	"encoding/hex"
	"errors"
	"fmt"
	"math/big"
	"regexp"

	"github.com/hashicorp/vault/api"
	core "github.com/iden3/go-iden3-core"
	"github.com/iden3/go-iden3-crypto/babyjub"
	"github.com/iden3/go-iden3-crypto/utils"
)

type vaultBJJKeyProvider struct {
	keyType          KeyType
	vaultCli         *api.Client
	reIdenKeyPathHex *regexp.Regexp // RE of key path bounded to identity
	reAnonKeyPathHex *regexp.Regexp // RE of key path not bounded to identity
}

const (
	defaultLength = 32
	partsNumber   = 2
)

// NewVaultBJJKeyProvider creates new key provider for BabyJubJub keys stored
// in vault
func NewVaultBJJKeyProvider(vaultCli *api.Client, keyType KeyType) KeyProvider {
	keyTypeRE := regexp.QuoteMeta(string(keyType))
	reIdenKeyPathHex := regexp.MustCompile("^(?i).*/" + keyTypeRE +
		":([a-f0-9]{64})$")
	reAnonKeyPathHex := regexp.MustCompile("^(?i)" + keyTypeRE +
		":([a-f0-9]{64})$")
	return &vaultBJJKeyProvider{keyType, vaultCli, reIdenKeyPathHex, reAnonKeyPathHex}
}

func (v *vaultBJJKeyProvider) New(identity *core.DID) (KeyID, error) {
	bjjPrivKey := babyjub.NewRandPrivKey()
	keyID := KeyID{
		Type: v.keyType,
		ID:   keyPath(identity, v.keyType, bjjPrivKey.Public().String()),
	}
	keyMaterial := map[string]string{
		jsonKeyType: string(keyID.Type),
		jsonKeyData: hex.EncodeToString(bjjPrivKey[:]),
	}
	return keyID, saveKeyMaterial(v.vaultCli, keyID.ID, keyMaterial)
}

func (v *vaultBJJKeyProvider) LinkToIdentity(_ context.Context, keyID KeyID, identity core.DID) (KeyID, error) {
	if keyID.Type != v.keyType {
		return keyID, ErrIncorrectKeyType
	}

	ss := v.reAnonKeyPathHex.FindStringSubmatch(keyID.ID)
	if len(ss) != partsNumber {
		return keyID, errors.New("key ID does not looks like unbound")
	}

	newKeyID := KeyID{
		Type: keyID.Type,
		ID:   keyPath(&identity, v.keyType, ss[1]),
	}

	return newKeyID, moveSecretData(v.vaultCli, keyID.ID, newKeyID.ID)
}

// Sign signs *big.Int using poseidon algorithm.
// data should be a little-endian bytes representation of *big.Int.
func (v *vaultBJJKeyProvider) Sign(_ context.Context, keyID KeyID, data []byte) ([]byte, error) {
	if len(data) > defaultLength {
		return nil, errors.New("data to sign is too large")
	}

	i := new(big.Int).SetBytes(utils.SwapEndianness(data))
	if !utils.CheckBigIntInField(i) {
		return nil, errors.New("data to sign is too large")
	}

	privKeyData, err := v.privateKey(keyID)
	if err != nil {
		return nil, err
	}

	privKey, err := decodeBJJPrivateKey(privKeyData)
	if err != nil {
		return nil, err
	}

	sig := privKey.SignPoseidon(i).Compress()
	return sig[:], nil
}

func (v *vaultBJJKeyProvider) ListByIdentity(_ context.Context, identity core.DID) ([]KeyID, error) {
	path := identityPath(&identity)
	entries, err := listDirectoryEntries(v.vaultCli, path)
	if err != nil {
		return nil, err
	}

	reVaultKeyHex, err := regexp.Compile("^(?i)" +
		regexp.QuoteMeta(string(v.keyType)) + ":([a-f0-9]{64})$")
	if err != nil {
		return nil, err
	}

	var result []KeyID //nolint:prealloc // result may be empty
	for _, k := range entries {
		if !reVaultKeyHex.MatchString(k) {
			// ignore unknown keys
			continue
		}

		result = append(result, KeyID{
			Type: v.keyType,
			ID:   path + "/" + k,
		})
	}
	return result, nil
}

func (v *vaultBJJKeyProvider) PublicKey(keyID KeyID) ([]byte, error) {
	if keyID.Type != v.keyType {
		return nil, errors.New("incorrect key type")
	}

	ss := v.reAnonKeyPathHex.FindStringSubmatch(keyID.ID)
	if ss == nil {
		ss = v.reIdenKeyPathHex.FindStringSubmatch(keyID.ID)
	}
	if len(ss) != partsNumber {
		return nil, errors.New("unable to get public key from key ID")
	}

	val, err := hex.DecodeString(ss[1])
	return val, err
}

func (v *vaultBJJKeyProvider) privateKey(keyID KeyID) ([]byte, error) {
	if keyID.Type != v.keyType {
		return nil, ErrIncorrectKeyType
	}

	if !v.reAnonKeyPathHex.MatchString(keyID.ID) &&
		!v.reIdenKeyPathHex.MatchString(keyID.ID) {
		return nil, errors.New("incorrect key ID")
	}

	path := absVaultSecretPath(keyID.ID)
	secret, err := v.vaultCli.Logical().Read(path)
	if err != nil {
		return nil, err
	}

	secData, err := getKVv2SecretData(secret)
	if err != nil {
		return nil, err
	}

	// check key type stored in vault is correct
	keyTypeI, ok := secData[jsonKeyType]
	if !ok {
		return nil, errors.New("key type not found")
	}
	keyType, ok := keyTypeI.(string)
	if !ok {
		return nil, errors.New("unexpected format of key type")
	}
	if KeyType(keyType) != v.keyType {
		return nil, ErrIncorrectKeyType
	}

	keyHexI, ok := secData[jsonKeyData]
	if !ok {
		return nil, errors.New("key data not found")
	}
	keyHex, ok := keyHexI.(string)
	if !ok {
		return nil, errors.New("unexpected format for private key")
	}
	val, err := hex.DecodeString(keyHex)
	if err != nil {
		return nil, err
	}
	if len(val) != defaultLength {
		return nil, errors.New("incorrect private key")
	}

	return val, nil
}

// DecodeBJJPubKey is a helper method to convert byte representation of public
// key to *babyjub.PublicKey
func DecodeBJJPubKey(key []byte) (*babyjub.PublicKey, error) {
	var compPubKey babyjub.PublicKeyComp
	copy(compPubKey[:], key)

	pk, err := compPubKey.Decompress()
	return pk, err
}

// decodeBJJPrivateKey is a helper method to convert byte representation of
// private key to babyjub.PrivateKey
func decodeBJJPrivateKey(key []byte) (babyjub.PrivateKey, error) {
	var privKey babyjub.PrivateKey
	n := copy(privKey[:], key)
	if n != len(privKey) {
		return privKey, errors.New("unexpected length of private key")
	}

	return privKey, nil
}

// BJJDigest creates []byte digest for signing from *big.Int by marshaling
// *big.Int to little-endian byte array.
func BJJDigest(i *big.Int) []byte {
	return utils.SwapEndianness(i.Bytes())
}

// DecodeBJJSignature converts byte array representation of BJJ signature
// returned by Sign method to *babyjub.Signature.
func DecodeBJJSignature(sigBytes []byte) (*babyjub.Signature, error) {
	var sigComp babyjub.SignatureComp
	if len(sigBytes) != len(sigComp) {
<<<<<<< HEAD
		return nil, fmt.Errorf("unexpected signature length, got %v bytes, want %v", len(sigBytes), len(sigComp))
=======
		return nil, fmt.Errorf(
			"unexpected signature length, got %v bytes, want %v",
			len(sigBytes), len(sigComp))
>>>>>>> a603523f
	}
	copy(sigComp[:], sigBytes)
	sig, err := sigComp.Decompress()
	return sig, err
}<|MERGE_RESOLUTION|>--- conflicted
+++ resolved
@@ -225,13 +225,9 @@
 func DecodeBJJSignature(sigBytes []byte) (*babyjub.Signature, error) {
 	var sigComp babyjub.SignatureComp
 	if len(sigBytes) != len(sigComp) {
-<<<<<<< HEAD
-		return nil, fmt.Errorf("unexpected signature length, got %v bytes, want %v", len(sigBytes), len(sigComp))
-=======
 		return nil, fmt.Errorf(
 			"unexpected signature length, got %v bytes, want %v",
 			len(sigBytes), len(sigComp))
->>>>>>> a603523f
 	}
 	copy(sigComp[:], sigBytes)
 	sig, err := sigComp.Decompress()
