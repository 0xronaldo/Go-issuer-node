package repositories

import (
	"context"
	"errors"
	"fmt"

	"github.com/google/uuid"
	core "github.com/iden3/go-iden3-core"
	"github.com/iden3/go-merkletree-sql/v2"
	"github.com/jackc/pgtype"
	"github.com/jackc/pgx/v4"
	"github.com/labstack/gommon/log"
	"github.com/lib/pq"

	"github.com/polygonid/sh-id-platform/internal/core/domain"
	"github.com/polygonid/sh-id-platform/internal/core/ports"
	"github.com/polygonid/sh-id-platform/internal/db"
)

const duplicateViolationErrorCode = "23505"

// ErrClaimDuplication claim duplication error
var (
	ErrClaimDuplication = errors.New("claim duplication error")
	// ErrClaimDoesNotExist claim does not exist
	ErrClaimDoesNotExist = errors.New("claim does not exist")
)

type claims struct{}

// NewClaims returns a new claim repository
func NewClaims() ports.ClaimsRepository {
	return &claims{}
}

func (c *claims) Save(ctx context.Context, conn db.Querier, claim *domain.Claim) (uuid.UUID, error) {
	var err error
	id := claim.ID

	if claim.MTPProof.Status == pgtype.Undefined {
		claim.MTPProof.Status = pgtype.Null
	}
	if claim.Data.Status == pgtype.Undefined {
		claim.Data.Status = pgtype.Null
	}
	if claim.SignatureProof.Status == pgtype.Undefined {
		claim.SignatureProof.Status = pgtype.Null
	}
	if claim.CredentialStatus.Status == pgtype.Undefined {
		claim.CredentialStatus.Status = pgtype.Null
	}

	if id == uuid.Nil {
		s := `INSERT INTO claims (identifier,
                    other_identifier,
                    expiration,
                    updatable,
                    version,
					rev_nonce,
                    signature_proof,
                    issuer,
                    mtp_proof,
                    data,
                    identity_state,
                    schema_hash,
                    schema_url,
                    schema_type,
          			credential_status,
					revoked,
                    core_claim,
                    index_hash)
		VALUES ($1,  $2, $3, $4, $5, $6, $7, $8, $9, $10, $11, $12, $13, $14, $15, $16, $17, $18)
		RETURNING id`

		err = conn.QueryRow(ctx, s,
			claim.Identifier,
			claim.OtherIdentifier,
			claim.Expiration,
			claim.Updatable,
			claim.Version,
			claim.RevNonce,
			claim.SignatureProof,
			claim.Issuer,
			claim.MTPProof,
			claim.Data,
			claim.IdentityState,
			claim.SchemaHash,
			claim.SchemaURL,
			claim.SchemaType,
			claim.CredentialStatus,
			claim.Revoked,
			claim.CoreClaim,
			claim.HIndex).Scan(&id)
	} else {
		s := `INSERT INTO claims (
					id,
                    identifier,
                    other_identifier,
                    expiration,
                    updatable,
                    version,
					rev_nonce,
                    signature_proof,
                    issuer,
                    mtp_proof,
                    data,
                    identity_state,
					schema_hash,
                    schema_url,
                    schema_type,
                    credential_status,
                    revoked,
                    core_claim,
                    index_hash
		)
		VALUES (
			$1, $2, $3, $4, $5, $6, $7, $8, $9, $10, $11, $12, $13, $14, $15, $16, $17, $18, $19
		)
		ON CONFLICT ON CONSTRAINT claims_pkey 
		DO UPDATE SET 
			( expiration, updatable, version, rev_nonce, signature_proof, mtp_proof, data, identity_state, 
			other_identifier, schema_hash, schema_url, schema_type, issuer, credential_status, revoked, core_claim)
			= (EXCLUDED.expiration, EXCLUDED.updatable, EXCLUDED.version, EXCLUDED.rev_nonce, EXCLUDED.signature_proof,
		EXCLUDED.mtp_proof, EXCLUDED.data, EXCLUDED.identity_state, EXCLUDED.other_identifier, EXCLUDED.schema_hash, 
		EXCLUDED.schema_url, EXCLUDED.schema_type, EXCLUDED.issuer, EXCLUDED.credential_status, EXCLUDED.revoked, EXCLUDED.core_claim)
			RETURNING id`
		err = conn.QueryRow(ctx, s,
			claim.ID,
			claim.Identifier,
			claim.OtherIdentifier,
			claim.Expiration,
			claim.Updatable,
			claim.Version,
			claim.RevNonce,
			claim.SignatureProof,
			claim.Issuer,
			claim.MTPProof,
			claim.Data,
			claim.IdentityState,
			claim.SchemaHash,
			claim.SchemaURL,
			claim.SchemaType,
			claim.CredentialStatus,
			claim.Revoked,
			claim.CoreClaim,
			claim.HIndex).Scan(&id)
	}

	if err == nil {
		return id, nil
	}

	pqErr, ok := err.(*pq.Error)
	if ok {
		if pqErr.Code == duplicateViolationErrorCode {
			return uuid.Nil, ErrClaimDuplication
		}
	}

	log.Errorf("error saving the claim: %v", err.Error())
	return uuid.Nil, fmt.Errorf("error saving the claim: %w", err)
}

func (c *claims) Revoke(ctx context.Context, conn db.Querier, revocation *domain.Revocation) error {
	_, err := conn.Exec(ctx, `INSERT INTO revocation (identifier, nonce, version, status, description) VALUES($1, $2, $3, $4, $5)`,
		revocation.Identifier,
		revocation.Nonce,
		revocation.Version,
		revocation.Status,
		revocation.Description)
	if err != nil {
		return fmt.Errorf("error revoking the claim: %w", err)
	}

	return nil
}

func (c *claims) GetByRevocationNonce(ctx context.Context, conn db.Querier, identifier *core.DID, revocationNonce domain.RevNonceUint64) (*domain.Claim, error) {
	claim := domain.Claim{}
	row := conn.QueryRow(
		ctx,
		`SELECT id,
				   issuer,
				   schema_hash,
				   schema_type,
				   schema_url,
				   other_identifier,
				   expiration,
				   updatable,
				   version,
				   rev_nonce,
				   signature_proof,
				   mtp_proof,
				   data,
				   claims.identifier,
				   identity_state,
				   credential_status,
				   core_claim
			FROM claims
			LEFT JOIN identity_states ON claims.identity_state = identity_states.state
			WHERE claims.identifier = $1
			  AND claims.rev_nonce = $2`, identifier.String(), revocationNonce)
	err := row.Scan(&claim.ID,
		&claim.Issuer,
		&claim.SchemaHash,
		&claim.SchemaType,
		&claim.SchemaURL,
		&claim.OtherIdentifier,
		&claim.Expiration,
		&claim.Updatable,
		&claim.Version,
		&claim.RevNonce,
		&claim.SignatureProof,
		&claim.MTPProof,
		&claim.Data,
		&claim.Identifier,
		&claim.IdentityState,
		&claim.CredentialStatus,
		&claim.CoreClaim)

	if err != nil && err == pgx.ErrNoRows {
		return nil, ErrClaimDoesNotExist
	}

	if err != nil {
		return nil, fmt.Errorf("error getting the claim by nonce: %w", err)
	}

	return &claim, nil
}

func (c *claims) FindOneClaimBySchemaHash(ctx context.Context, conn db.Querier, subject *core.DID, schemaHash string) (*domain.Claim, error) {
	var claim domain.Claim

	row := conn.QueryRow(ctx,
		`SELECT claims.id,
		   issuer,
		   schema_hash,
		   schema_type,
		   schema_url,
		   other_identifier,
		   expiration,
		   updatable,
		   claims.version,
		   rev_nonce,
		   mtp_proof,
		   signature_proof,
		   data,
		   claims.identifier,
		   identity_state,
		   credential_status,
		   revoked,
		   core_claim
		FROM claims
		WHERE claims.identifier=$1  
				AND ( claims.other_identifier = $1 or claims.other_identifier = '') 
				AND claims.schema_hash = $2 
				AND claims.revoked = false`, subject.String(), schemaHash)

	err := row.Scan(&claim.ID,
		&claim.Issuer,
		&claim.SchemaHash,
		&claim.SchemaType,
		&claim.SchemaHash,
		&claim.OtherIdentifier,
		&claim.Expiration,
		&claim.Updatable,
		&claim.Version,
		&claim.RevNonce,
		&claim.MTPProof,
		&claim.SignatureProof,
		&claim.Data,
		&claim.Identifier,
		&claim.IdentityState,
		&claim.CredentialStatus,
		&claim.Revoked,
		&claim.CoreClaim)

	if err == pgx.ErrNoRows {
		return nil, ErrClaimDoesNotExist
	}

	return &claim, err
}

func (c *claims) RevokeNonce(ctx context.Context, conn db.Querier, revocation *domain.Revocation) error {
	_, err := conn.Exec(ctx,
		`	INSERT INTO revocation (identifier, nonce, version, status, description) 
				VALUES($1, $2, $3, $4, $5)`,
		revocation.Identifier,
		revocation.Nonce,
		revocation.Version,
		revocation.Status,
		revocation.Description)
	return err
}

// GetByID get claim by id
func (c *claims) GetByIdAndIssuer(ctx context.Context, conn db.Querier, identifier *core.DID, claimID uuid.UUID) (*domain.Claim, error) {
	claim := domain.Claim{}
	err := conn.QueryRow(ctx,
		`SELECT id,
       				issuer,
       				schema_hash,
       				schema_type,
       				schema_url,
       				other_identifier,
       				expiration,
       				updatable,
       				version,
        			rev_nonce,
       				signature_proof,
       				mtp_proof,
       				data,
       				claims.identifier,
        			identity_state,
       				credential_status,
       				core_claim
        FROM claims
        WHERE claims.identifier = $1 AND claims.id = $2`, identifier.String(),
		claimID).Scan(
		&claim.ID,
		&claim.Issuer,
		&claim.SchemaHash,
		&claim.SchemaType,
		&claim.SchemaURL,
		&claim.OtherIdentifier,
		&claim.Expiration,
		&claim.Updatable,
		&claim.Version,
		&claim.RevNonce,
		&claim.SignatureProof,
		&claim.MTPProof,
		&claim.Data,
		&claim.Identifier,
		&claim.IdentityState,
		&claim.CredentialStatus,
		&claim.CoreClaim)

	if err != nil && err == pgx.ErrNoRows {
		return nil, ErrClaimDoesNotExist
	}

	return &claim, err
}

// GetAllByIssuerID returns all the claims of the given issuer
func (c *claims) GetAllByIssuerID(ctx context.Context, conn db.Querier, identifier *core.DID, filter *ports.Filter) ([]*domain.Claim, error) {
	query := `SELECT claims.id,
				   issuer,
				   schema_hash,
				   schema_url,
				   schema_type,
				   other_identifier,
				   expiration,
				   updatable,
				   claims.version,
				   rev_nonce,
				   signature_proof,
				   mtp_proof,
				   data,
				   claims.identifier,
				   identity_state,
				   identity_states.status,
				   credential_status,
				   core_claim
			FROM claims
			LEFT JOIN identity_states  ON claims.identity_state = identity_states.state
			`

	filters := buildGetAllQueryAndFilters(identifier, filter, &query)

	rows, err := conn.Query(ctx, query, filters...)
	if err != nil {
		if err == pgx.ErrNoRows {
			return nil, ErrClaimDoesNotExist
		}

		return nil, err
	}

	return processClaims(rows)
}

func (c *claims) GetAllByState(ctx context.Context, conn db.Querier, did *core.DID, state *merkletree.Hash) (claims []domain.Claim, err error) {
	claims = make([]domain.Claim, 0)
	var rows pgx.Rows
	if state == nil {
		rows, err = conn.Query(ctx,
			`
		SELECT id,
			issuer,
			schema_hash,
			schema_url,
			schema_type,
			other_identifier,
			expiration,
			updatable,
			version,
			rev_nonce,
			signature_proof,
			mtp_proof,
			data,
			identifier,
			identity_state,
			NULL AS status,
			credential_status,
			core_claim 
		FROM claims
		WHERE issuer = $1 AND identity_state IS NULL AND identifier = issuer
		`, did.String())
	} else {
		rows, err = conn.Query(ctx, `
		SELECT
			id,
			issuer,
			schema_hash,
			schema_url,
			schema_type,
			other_identifier,
			expiration,
			updatable,
			version,
			rev_nonce,
			signature_proof,
			mtp_proof,
			data,
			claims.identifier,
			identity_state,
			status,
			credential_status,
			core_claim 
		FROM claims
		  LEFT OUTER JOIN identity_states ON claims.identity_state = identity_states.state
		WHERE issuer = $1 AND identity_state = $2 AND claims.identifier = issuer
		`, did.String(), state.Hex())
	}

	if err != nil {
		return nil, err
	}

	defer rows.Close()

	for rows.Next() {
		var claim domain.Claim
		err := rows.Scan(&claim.ID,
			&claim.Issuer,
			&claim.SchemaHash,
			&claim.SchemaURL,
			&claim.SchemaType,
			&claim.OtherIdentifier,
			&claim.Expiration,
			&claim.Updatable,
			&claim.Version,
			&claim.RevNonce,
			&claim.SignatureProof,
			&claim.MTPProof,
			&claim.Data,
			&claim.Identifier,
			&claim.IdentityState,
			&claim.Status,
			&claim.CredentialStatus,
			&claim.CoreClaim)
		if err != nil {
			return nil, err
		}
		claims = append(claims, claim)
	}

	return claims, err
}

func (c *claims) UpdateState(ctx context.Context, conn db.Querier, claim *domain.Claim) (int64, error) {
	query := "UPDATE claims SET identity_state = $1 WHERE id = $2 AND identifier = $3"
	res, err := conn.Exec(ctx, query, *claim.IdentityState, claim.ID, claim.Identifier)
	if err != nil {
		return 0, err
	}
	return res.RowsAffected(), nil
}

<<<<<<< HEAD
func (c *claims) UpdateClaimMTP(ctx context.Context, conn db.Querier, claim *domain.Claim) (int64, error) {
	query := "UPDATE claims SET mtp_proof = $1 WHERE id = $2 AND identifier = $3"
	res, err := conn.Exec(ctx, query, claim.MTPProof, claim.ID, claim.Identifier)
	if err != nil {
		return 0, err
	}
	return res.RowsAffected(), nil
}

// GetAuthClaimsForPublishing of all claims for identity
func (c *claims) GetAuthClaimsForPublishing(ctx context.Context, conn db.Querier, identifier *core.DID, publishingState string, schemaHash string) ([]*domain.Claim, error) {
	var err error
	query := `SELECT claims.id,
		issuer,
       	schema_hash,
       	schema_type,
       	schema_url,
       	other_identifier,
       	expiration,
       	updatable,
       	claims.version,     
		rev_nonce,
       	signature_proof,
       	mtp_proof,
       	data,
       	claims.identifier,    
		identity_state,     
		identity_states.status,
       	credential_status,
       	core_claim
	FROM claims
	LEFT JOIN identity_states  ON claims.identity_state = identity_states.state
	LEFT JOIN revocation  ON claims.rev_nonce = revocation.nonce AND claims.issuer = revocation.identifier
	WHERE claims.identifier = $1 
			AND state != $2
			AND claims.schema_hash = $3
			AND revocation.nonce IS NULL `

	rows, err := conn.Query(ctx, query, identifier.String(), publishingState, schemaHash)
	if err != nil {
		return nil, err
	}

	claims, err := processClaims(rows)
	if err != nil {
		return nil, err
	}

	return claims, nil
=======
func processClaims(rows pgx.Rows) ([]*domain.Claim, error) {
	defer rows.Close()

	claims := make([]*domain.Claim, 0)

	for rows.Next() {
		var claim domain.Claim
		err := rows.Scan(&claim.ID,
			&claim.Issuer,
			&claim.SchemaHash,
			&claim.SchemaURL,
			&claim.SchemaType,
			&claim.OtherIdentifier,
			&claim.Expiration,
			&claim.Updatable,
			&claim.Version,
			&claim.RevNonce,
			&claim.SignatureProof,
			&claim.MTPProof,
			&claim.Data,
			&claim.Identifier,
			&claim.IdentityState,
			&claim.Status,
			&claim.CredentialStatus,
			&claim.CoreClaim)
		if err != nil {
			return nil, err
		}
		claims = append(claims, &claim)
	}

	return claims, rows.Err()
}

func buildGetAllQueryAndFilters(identifier *core.DID, filter *ports.Filter, query *string) []interface{} {
	filters := []interface{}{identifier.String()}
	*query = fmt.Sprintf("%s WHERE claims.identifier = $%d", *query, len(filters))

	if filter.Self != nil && *filter.Self {
		*query = fmt.Sprintf("%s and other_identifier = ''", *query)
	}

	if filter.Subject != "" {
		filters = append(filters, filter.Subject)
		*query = fmt.Sprintf("%s and other_identifier = $%d", *query, len(filters))
	}

	if filter.SchemaHash != "" {
		filters = append(filters, fmt.Sprintf("%s%%", filter.SchemaHash))
		*query = fmt.Sprintf("%s and schema_hash like $%d", *query, len(filters))
	}

	if filter.SchemaType != "" {
		filters = append(filters, fmt.Sprintf("%%%s%%", filter.SchemaType))
		*query = fmt.Sprintf("%s and schema_type like $%d", *query, len(filters))
	}

	if filter.Revoked != nil {
		filters = append(filters, *filter.Revoked)
		*query = fmt.Sprintf("%s and claims.revoked = $%d", *query, len(filters))

	}

	if filter.QueryField != "" {
		*query = fmt.Sprintf("%s and data -> 'credentialSubject' ->>'%s' = '%s'", *query, filter.QueryField, filter.QueryField)
	}

	return filters
>>>>>>> 495ff8ad
}<|MERGE_RESOLUTION|>--- conflicted
+++ resolved
@@ -481,7 +481,76 @@
 	return res.RowsAffected(), nil
 }
 
-<<<<<<< HEAD
+func processClaims(rows pgx.Rows) ([]*domain.Claim, error) {
+	defer rows.Close()
+
+	claims := make([]*domain.Claim, 0)
+
+	for rows.Next() {
+		var claim domain.Claim
+		err := rows.Scan(&claim.ID,
+			&claim.Issuer,
+			&claim.SchemaHash,
+			&claim.SchemaURL,
+			&claim.SchemaType,
+			&claim.OtherIdentifier,
+			&claim.Expiration,
+			&claim.Updatable,
+			&claim.Version,
+			&claim.RevNonce,
+			&claim.SignatureProof,
+			&claim.MTPProof,
+			&claim.Data,
+			&claim.Identifier,
+			&claim.IdentityState,
+			&claim.Status,
+			&claim.CredentialStatus,
+			&claim.CoreClaim)
+		if err != nil {
+			return nil, err
+		}
+		claims = append(claims, &claim)
+	}
+
+	return claims, rows.Err()
+}
+
+func buildGetAllQueryAndFilters(identifier *core.DID, filter *ports.Filter, query *string) []interface{} {
+	filters := []interface{}{identifier.String()}
+	*query = fmt.Sprintf("%s WHERE claims.identifier = $%d", *query, len(filters))
+
+	if filter.Self != nil && *filter.Self {
+		*query = fmt.Sprintf("%s and other_identifier = ''", *query)
+	}
+
+	if filter.Subject != "" {
+		filters = append(filters, filter.Subject)
+		*query = fmt.Sprintf("%s and other_identifier = $%d", *query, len(filters))
+	}
+
+	if filter.SchemaHash != "" {
+		filters = append(filters, fmt.Sprintf("%s%%", filter.SchemaHash))
+		*query = fmt.Sprintf("%s and schema_hash like $%d", *query, len(filters))
+	}
+
+	if filter.SchemaType != "" {
+		filters = append(filters, fmt.Sprintf("%%%s%%", filter.SchemaType))
+		*query = fmt.Sprintf("%s and schema_type like $%d", *query, len(filters))
+	}
+
+	if filter.Revoked != nil {
+		filters = append(filters, *filter.Revoked)
+		*query = fmt.Sprintf("%s and claims.revoked = $%d", *query, len(filters))
+
+	}
+
+	if filter.QueryField != "" {
+		*query = fmt.Sprintf("%s and data -> 'credentialSubject' ->>'%s' = '%s'", *query, filter.QueryField, filter.QueryField)
+	}
+
+	return filters
+}
+
 func (c *claims) UpdateClaimMTP(ctx context.Context, conn db.Querier, claim *domain.Claim) (int64, error) {
 	query := "UPDATE claims SET mtp_proof = $1 WHERE id = $2 AND identifier = $3"
 	res, err := conn.Exec(ctx, query, claim.MTPProof, claim.ID, claim.Identifier)
@@ -531,74 +600,4 @@
 	}
 
 	return claims, nil
-=======
-func processClaims(rows pgx.Rows) ([]*domain.Claim, error) {
-	defer rows.Close()
-
-	claims := make([]*domain.Claim, 0)
-
-	for rows.Next() {
-		var claim domain.Claim
-		err := rows.Scan(&claim.ID,
-			&claim.Issuer,
-			&claim.SchemaHash,
-			&claim.SchemaURL,
-			&claim.SchemaType,
-			&claim.OtherIdentifier,
-			&claim.Expiration,
-			&claim.Updatable,
-			&claim.Version,
-			&claim.RevNonce,
-			&claim.SignatureProof,
-			&claim.MTPProof,
-			&claim.Data,
-			&claim.Identifier,
-			&claim.IdentityState,
-			&claim.Status,
-			&claim.CredentialStatus,
-			&claim.CoreClaim)
-		if err != nil {
-			return nil, err
-		}
-		claims = append(claims, &claim)
-	}
-
-	return claims, rows.Err()
-}
-
-func buildGetAllQueryAndFilters(identifier *core.DID, filter *ports.Filter, query *string) []interface{} {
-	filters := []interface{}{identifier.String()}
-	*query = fmt.Sprintf("%s WHERE claims.identifier = $%d", *query, len(filters))
-
-	if filter.Self != nil && *filter.Self {
-		*query = fmt.Sprintf("%s and other_identifier = ''", *query)
-	}
-
-	if filter.Subject != "" {
-		filters = append(filters, filter.Subject)
-		*query = fmt.Sprintf("%s and other_identifier = $%d", *query, len(filters))
-	}
-
-	if filter.SchemaHash != "" {
-		filters = append(filters, fmt.Sprintf("%s%%", filter.SchemaHash))
-		*query = fmt.Sprintf("%s and schema_hash like $%d", *query, len(filters))
-	}
-
-	if filter.SchemaType != "" {
-		filters = append(filters, fmt.Sprintf("%%%s%%", filter.SchemaType))
-		*query = fmt.Sprintf("%s and schema_type like $%d", *query, len(filters))
-	}
-
-	if filter.Revoked != nil {
-		filters = append(filters, *filter.Revoked)
-		*query = fmt.Sprintf("%s and claims.revoked = $%d", *query, len(filters))
-
-	}
-
-	if filter.QueryField != "" {
-		*query = fmt.Sprintf("%s and data -> 'credentialSubject' ->>'%s' = '%s'", *query, filter.QueryField, filter.QueryField)
-	}
-
-	return filters
->>>>>>> 495ff8ad
 }